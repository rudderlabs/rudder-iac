package syncer

import (
	"context"
	"fmt"
	"slices"
	"sync"

	"github.com/rudderlabs/rudder-iac/api/client"
	"github.com/rudderlabs/rudder-iac/cli/internal/config"
	dcstate "github.com/rudderlabs/rudder-iac/cli/internal/providers/datacatalog/state"
	esSource "github.com/rudderlabs/rudder-iac/cli/internal/providers/event-stream/source"
	"github.com/rudderlabs/rudder-iac/cli/internal/syncer/differ"
	"github.com/rudderlabs/rudder-iac/cli/internal/syncer/planner"
	"github.com/rudderlabs/rudder-iac/cli/internal/syncer/resources"
	"github.com/rudderlabs/rudder-iac/cli/internal/syncer/state"
	"github.com/rudderlabs/rudder-iac/cli/internal/ui"
)

type ProjectSyncer struct {
	provider   SyncProvider
	workspace  *client.Workspace
	stateMutex sync.RWMutex
}

type SyncProvider interface {
	LoadState(ctx context.Context) (*state.State, error)
	PutResourceState(ctx context.Context, URN string, state *state.ResourceState) error
	DeleteResourceState(ctx context.Context, state *state.ResourceState) error
	LoadResourcesFromRemote(ctx context.Context) (*resources.ResourceCollection, error)
	LoadStateFromResources(ctx context.Context, resources *resources.ResourceCollection) (*state.State, error)
	Create(ctx context.Context, ID string, resourceType string, data resources.ResourceData) (*resources.ResourceData, error)
	Update(ctx context.Context, ID string, resourceType string, data resources.ResourceData, state resources.ResourceData) (*resources.ResourceData, error)
	Delete(ctx context.Context, ID string, resourceType string, state resources.ResourceData) error
	Import(ctx context.Context, ID string, resourceType string, data resources.ResourceData, workspaceId, remoteId string) (*resources.ResourceData, error)
}

func New(p SyncProvider, workspace *client.Workspace) (*ProjectSyncer, error) {
	if p == nil {
		return nil, fmt.Errorf("provider is required")
	}
	if workspace == nil {
		return nil, fmt.Errorf("workspace is required")
	}

	return &ProjectSyncer{
		provider:  p,
		workspace: workspace,
	}, nil
}

type SyncOptions struct {
	// DryRun is a flag to indicate if the syncer should only plan the changes, without applying them
	DryRun bool
	// Confirm is a flag to indicate if the syncer should ask for confirmation before applying the changes
	Confirm bool
	// Concurrency is the number of concurrent operations to run
	Concurrency int
}

func (s *ProjectSyncer) Sync(ctx context.Context, target *resources.Graph, options SyncOptions) error {
	errs := s.apply(ctx, target, options, false)
	if len(errs) > 0 {
		return errs[0]
	}
	return nil
}

func (s *ProjectSyncer) Destroy(ctx context.Context, options SyncOptions) []error {
	return s.apply(ctx, resources.NewGraph(), options, true)
}

func (s *ProjectSyncer) apply(ctx context.Context, target *resources.Graph, options SyncOptions, continueOnFail bool) []error {
	// Load state from the state API
	apistate, err := s.provider.LoadState(ctx)
	if err != nil {
		return []error{err}
	}

	var reconstate *state.State
	if config.GetConfig().ExperimentalFlags.StatelessCLI {
		// remove state for stateless resources - this is to avoid conflicts b/w the api state and the reconstructed state
<<<<<<< HEAD
		apistate = removeStateForResourceTypes(apistate, []string{dcstate.CategoryResourceType, dcstate.EventResourceType, dcstate.PropertyResourceType, dcstate.CustomTypeResourceType, dcstate.TrackingPlanResourceType})
=======
		apistate = removeStateForResourceTypes(apistate, []string{
			dcstate.CategoryResourceType,
			dcstate.EventResourceType,
			dcstate.PropertyResourceType,
			dcstate.CustomTypeResourceType,
			esSource.ResourceType,
		})
>>>>>>> 1f84442f
		// load resources
		resources, err := s.provider.LoadResourcesFromRemote(ctx)
		if err != nil {
			return []error{err}
		}
		// reconstruct state
		reconstate, err = s.provider.LoadStateFromResources(ctx, resources)
		if err != nil {
			return []error{err}
		}
	}

	// Merge the state from the state API and the reconstructed state
	state, err := apistate.Merge(reconstate)
	if err != nil {
		return []error{err}
	}

	source := stateToGraph(state)

	p := planner.New(s.workspace.ID)
	plan := p.Plan(source, target)

	differ.PrintDiff(plan.Diff)

	if options.DryRun {
		return nil
	}

	if len(plan.Operations) == 0 {
		fmt.Println("No changes to apply")
		return nil
	}

	if options.Confirm {
		confirm, err := ui.Confirm("Do you want to apply these changes?")
		if err != nil {
			return []error{err}
		}

		if !confirm {
			return nil
		}
	}

	return s.executePlan(ctx, state, plan, target, continueOnFail, options)
}

func stateToGraph(state *state.State) *resources.Graph {
	graph := resources.NewGraph()

	for _, stateResource := range state.Resources {
		resource := resources.NewResource(stateResource.ID, stateResource.Type, stateResource.Input, stateResource.Dependencies)
		graph.AddResource(resource)
		// add any explicit dependencies, not mentioned through references
		graph.AddDependencies(resource.URN(), stateResource.Dependencies)
	}

	return graph
}

func removeStateForResourceTypes(state *state.State, resourceTypes []string) *state.State {
	// loop over all resources in the state and remove a resource if it matches any of the resource types
	for _, resource := range state.Resources {
		if slices.Contains(resourceTypes, resource.Type) {
			delete(state.Resources, resources.URN(resource.ID, resource.Type))
		}
	}
	return state
}

type OperationError struct {
	Operation *planner.Operation
	Err       error
}

func (e *OperationError) Error() string {
	return e.Err.Error()
}

func (e *OperationError) Unwrap() error {
	return e.Err
}

func (s *ProjectSyncer) executePlan(ctx context.Context, state *state.State, plan *planner.Plan, target *resources.Graph, continueOnFail bool, options SyncOptions) []error {
	if config.GetConfig().ExperimentalFlags.ConcurrentSyncs {
		return s.executePlanConcurrently(ctx, state, plan, target, continueOnFail, options)
	}
	return s.executePlanSequentially(ctx, state, plan, continueOnFail)
}

func (s *ProjectSyncer) executePlanSequentially(ctx context.Context, state *state.State, plan *planner.Plan, continueOnFail bool) []error {
	var errors []error

	for _, o := range plan.Operations {
		operationString := o.String()
		spinner := ui.NewSpinner(operationString)
		spinner.Start()

		providerErr := s.providerOperation(ctx, o, state)
		spinner.Stop()
		if providerErr != nil {
			fmt.Printf("%s %s\n", ui.Color("x", ui.Red), operationString)
			errors = append(errors, &OperationError{Operation: o, Err: providerErr})
			if !continueOnFail {
				return errors
			}
		}

		if providerErr == nil {
			fmt.Printf("%s %s\n", ui.Color("✔", ui.Green), operationString)
		}
	}

	return errors
}

func (s *ProjectSyncer) executePlanConcurrently(ctx context.Context, state *state.State, plan *planner.Plan, target *resources.Graph, continueOnFail bool, options SyncOptions) []error {
	tasks := make([]Task, 0, len(plan.Operations))
	sourceGraph := stateToGraph(state)
	for _, o := range plan.Operations {
		tasks = append(tasks, newOperationTask(o, sourceGraph, target))
	}
	return RunTasks(ctx, tasks, options.Concurrency, continueOnFail, func(task Task) error {
		opTask, ok := task.(*operationTask)
		if !ok {
			return fmt.Errorf("invalid task type: %T", task)
		}
		o := opTask.operation
		operationString := o.String()
		spinner := ui.NewSpinner(operationString)
		spinner.Start()
		providerErr := s.providerOperation(ctx, o, state)
		spinner.Stop()
		if providerErr != nil {
			fmt.Printf("%s %s\n", ui.Color("x", ui.Red), operationString)
			return &OperationError{Operation: o, Err: providerErr}
		}
		fmt.Printf("%s %s\n", ui.Color("✔", ui.Green), operationString)
		return nil
	})
}

func (s *ProjectSyncer) createOperation(ctx context.Context, r *resources.Resource, st *state.State) error {
	input := r.Data()
	s.stateMutex.RLock()
	dereferenced, err := state.Dereference(input, st)
	s.stateMutex.RUnlock()
	if err != nil {
		return err
	}

	output, err := s.provider.Create(ctx, r.ID(), r.Type(), dereferenced)
	if err != nil {
		return err
	}

	sr := &state.ResourceState{
		ID:           r.ID(),
		Type:         r.Type(),
		Input:        input,
		Output:       *output,
		Dependencies: r.Dependencies(),
	}

	if err := s.provider.PutResourceState(ctx, r.URN(), sr); err != nil {
		return fmt.Errorf("failed to update resource state: %w", err)
	}
	s.stateMutex.Lock()
	st.AddResource(sr)
	s.stateMutex.Unlock()
	return nil
}

func (s *ProjectSyncer) importOperation(ctx context.Context, r *resources.Resource, st *state.State) error {
	input := r.Data()
	s.stateMutex.RLock()
	dereferenced, err := state.Dereference(input, st)
	s.stateMutex.RUnlock()
	if err != nil {
		return err
	}

	output, err := s.provider.Import(ctx, r.ID(), r.Type(), dereferenced, r.ImportMetadata().WorkspaceId, r.ImportMetadata().RemoteId)
	if err != nil {
		return err
	}

	sr := &state.ResourceState{
		ID:           r.ID(),
		Type:         r.Type(),
		Input:        input,
		Output:       *output,
		Dependencies: r.Dependencies(),
	}

	if err := s.provider.PutResourceState(ctx, r.URN(), sr); err != nil {
		return fmt.Errorf("failed to update resource state: %w", err)
	}
	s.stateMutex.Lock()
	st.AddResource(sr)
	s.stateMutex.Unlock()
	return nil
}

func (s *ProjectSyncer) updateOperation(ctx context.Context, r *resources.Resource, st *state.State) error {
	input := r.Data()
	s.stateMutex.RLock()
	dereferenced, err := state.Dereference(input, st)
	s.stateMutex.RUnlock()
	if err != nil {
		return err
	}

	sr := st.GetResource(r.URN())
	if sr == nil {
		return fmt.Errorf("resource not found in state: %s", r.URN())
	}

	output, err := s.provider.Update(ctx, r.ID(), r.Type(), dereferenced, sr.Data())
	if err != nil {
		return err
	}

	sr = &state.ResourceState{
		ID:           sr.ID,
		Type:         sr.Type,
		Input:        input,
		Output:       *output,
		Dependencies: r.Dependencies(),
	}

	if err := s.provider.PutResourceState(ctx, r.URN(), sr); err != nil {
		return fmt.Errorf("failed to update resource state: %w", err)
	}
	s.stateMutex.Lock()
	st.AddResource(sr)
	s.stateMutex.Unlock()

	return nil
}

func (s *ProjectSyncer) deleteOperation(ctx context.Context, r *resources.Resource, st *state.State) error {
	s.stateMutex.RLock()
	sr := st.GetResource(r.URN())
	s.stateMutex.RUnlock()
	if sr == nil {
		return fmt.Errorf("resource not found in state: %s", r.URN())
	}

	if err := s.provider.DeleteResourceState(ctx, sr); err != nil {
		return fmt.Errorf("failed to delete resource state: %w", err)
	}

	err := s.provider.Delete(ctx, r.ID(), r.Type(), sr.Data())
	if err != nil {
		return err
	}
	s.stateMutex.Lock()
	st.RemoveResource(r.URN())
	s.stateMutex.Unlock()

	return nil
}

func (s *ProjectSyncer) providerOperation(ctx context.Context, o *planner.Operation, st *state.State) error {
	r := o.Resource

	switch o.Type {
	case planner.Create:
		return s.createOperation(ctx, r, st)
	case planner.Update:
		return s.updateOperation(ctx, r, st)
	case planner.Delete:
		return s.deleteOperation(ctx, r, st)
	case planner.Import:
		return s.importOperation(ctx, r, st)
	default:
		return fmt.Errorf("unknown operation type with code: %d", o.Type)
	}
}<|MERGE_RESOLUTION|>--- conflicted
+++ resolved
@@ -80,17 +80,7 @@
 	var reconstate *state.State
 	if config.GetConfig().ExperimentalFlags.StatelessCLI {
 		// remove state for stateless resources - this is to avoid conflicts b/w the api state and the reconstructed state
-<<<<<<< HEAD
 		apistate = removeStateForResourceTypes(apistate, []string{dcstate.CategoryResourceType, dcstate.EventResourceType, dcstate.PropertyResourceType, dcstate.CustomTypeResourceType, dcstate.TrackingPlanResourceType})
-=======
-		apistate = removeStateForResourceTypes(apistate, []string{
-			dcstate.CategoryResourceType,
-			dcstate.EventResourceType,
-			dcstate.PropertyResourceType,
-			dcstate.CustomTypeResourceType,
-			esSource.ResourceType,
-		})
->>>>>>> 1f84442f
 		// load resources
 		resources, err := s.provider.LoadResourcesFromRemote(ctx)
 		if err != nil {
