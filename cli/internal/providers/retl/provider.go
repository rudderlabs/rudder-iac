package retl

import (
	"context"
	"fmt"

	retlClient "github.com/rudderlabs/rudder-iac/api/client/retl"
<<<<<<< HEAD
	"github.com/rudderlabs/rudder-iac/cli/internal/importremote"
=======
>>>>>>> 2650b13d
	"github.com/rudderlabs/rudder-iac/cli/internal/lister"
	"github.com/rudderlabs/rudder-iac/cli/internal/project/specs"
	"github.com/rudderlabs/rudder-iac/cli/internal/providers/retl/sqlmodel"
	"github.com/rudderlabs/rudder-iac/cli/internal/syncer/resources"
	"github.com/rudderlabs/rudder-iac/cli/internal/syncer/state"
)

// Provider implements the provider interface for RETL resources
type Provider struct {
	client     retlClient.RETLStore
	handlers   map[string]resourceHandler
	kindToType map[string]string
}

// New creates a new RETL provider instance
func New(client retlClient.RETLStore) *Provider {
	p := &Provider{
		client:   client,
		handlers: make(map[string]resourceHandler),
		kindToType: map[string]string{
			"retl-source-sql-model": sqlmodel.ResourceType,
		},
	}

	// Register handlers
	p.handlers[sqlmodel.ResourceType] = sqlmodel.NewHandler(client)

	return p
}

func (p *Provider) GetSupportedKinds() []string {
	kinds := make([]string, 0, len(p.kindToType))
	for kind := range p.kindToType {
		kinds = append(kinds, kind)
	}
	return kinds
}

// GetSupportedTypes returns the list of supported resource types
func (p *Provider) GetSupportedTypes() []string {
	types := make([]string, 0, len(p.handlers))
	for resourceType := range p.handlers {
		types = append(types, resourceType)
	}
	return types
}

// LoadSpec loads a spec for the given kind
func (p *Provider) LoadSpec(path string, s *specs.Spec) error {
	resourceType, ok := p.kindToType[s.Kind]
	if !ok {
		return fmt.Errorf("unsupported kind: %s", s.Kind)
	}

	handler, ok := p.handlers[resourceType]
	if !ok {
		return fmt.Errorf("no handler for resource type: %s", resourceType)
	}

	return handler.LoadSpec(path, s)
}

// Validate validates all loaded specs
func (p *Provider) Validate() error {
	for resourceType, handler := range p.handlers {
		if err := handler.Validate(); err != nil {
			return fmt.Errorf("validating %s: %w", resourceType, err)
		}
	}
	return nil
}

// GetResourceGraph returns a graph of all resources
func (p *Provider) GetResourceGraph() (*resources.Graph, error) {
	graph := resources.NewGraph()

	for resourceType, handler := range p.handlers {
		resources, err := handler.GetResources()
		if err != nil {
			return nil, fmt.Errorf("getting resources for %s: %w", resourceType, err)
		}

		for _, resource := range resources {
			graph.AddResource(resource)
		}
	}

	return graph, nil
}

// LoadState loads the current state of all resources
func (p *Provider) LoadState(ctx context.Context) (*state.State, error) {
	remoteState, err := p.client.ReadState(ctx)
	if err != nil {
		return nil, fmt.Errorf("reading remote state: %w", err)
	}

	s := state.EmptyState()

	for _, rs := range remoteState.Resources {
		s.AddResource(&state.ResourceState{
			Type:         rs.Type,
			ID:           rs.ID,
			Input:        rs.Input,
			Output:       rs.Output,
			Dependencies: rs.Dependencies,
		})
	}

	return s, nil
}

// PutResourceState saves the state of a resource
func (p *Provider) PutResourceState(ctx context.Context, URN string, s *state.ResourceState) error {
	remoteID, ok := s.Output["id"].(string)
	if !ok {
		return fmt.Errorf("missing id in resource state")
	}

	req := retlClient.PutStateRequest{
		URN: URN,
		State: retlClient.ResourceState{
			ID:           s.ID,
			Type:         s.Type,
			Input:        s.Input,
			Output:       s.Output,
			Dependencies: s.Dependencies,
		},
	}

	return p.client.PutResourceState(ctx, remoteID, req)
}

// DeleteResourceState is deprecated as removing resource from the state
// will be handled from the delete retl source endpoint
func (p *Provider) DeleteResourceState(ctx context.Context, state *state.ResourceState) error {
	return nil
}

// Create creates a new resource
func (p *Provider) Create(ctx context.Context, ID string, resourceType string, data resources.ResourceData) (*resources.ResourceData, error) {
	handler, ok := p.handlers[resourceType]
	if !ok {
		return nil, fmt.Errorf("no handler for resource type: %s", resourceType)
	}

	return handler.Create(ctx, ID, data)
}

// Update updates an existing resource
func (p *Provider) Update(ctx context.Context, ID string, resourceType string, data resources.ResourceData, state resources.ResourceData) (*resources.ResourceData, error) {
	handler, ok := p.handlers[resourceType]
	if !ok {
		return nil, fmt.Errorf("no handler for resource type: %s", resourceType)
	}

	return handler.Update(ctx, ID, data, state)
}

// Delete deletes an existing resource
func (p *Provider) Delete(ctx context.Context, ID string, resourceType string, state resources.ResourceData) error {
	handler, ok := p.handlers[resourceType]
	if !ok {
		return fmt.Errorf("no handler for resource type: %s", resourceType)
	}

	return handler.Delete(ctx, ID, state)
}

// List lists RETL resources of the specified type with optional filters
func (p *Provider) List(ctx context.Context, resourceType string, filters lister.Filters) ([]resources.ResourceData, error) {
	handler, ok := p.handlers[resourceType]
	if !ok {
		return nil, fmt.Errorf("no handler for resource type: %s", resourceType)
	}
	return handler.List(ctx)
<<<<<<< HEAD
}

// Import imports a single remote RETL resource with local ID mapping
func (p *Provider) FetchImportData(ctx context.Context, resourceType string, args importremote.ImportArgs) ([]importremote.ImportData, error) {
	// Only support SQL models for import in this phase
	if resourceType != sqlmodel.ResourceType {
		return nil, fmt.Errorf("import is only supported for SQL models, got: %s", resourceType)
	}

	handler, ok := p.handlers[resourceType]
	if !ok {
		return nil, fmt.Errorf("no handler for resource type: %s", resourceType)
	}

	return handler.FetchImportData(ctx, args)
=======
>>>>>>> 2650b13d
}<|MERGE_RESOLUTION|>--- conflicted
+++ resolved
@@ -5,10 +5,8 @@
 	"fmt"
 
 	retlClient "github.com/rudderlabs/rudder-iac/api/client/retl"
-<<<<<<< HEAD
+  
 	"github.com/rudderlabs/rudder-iac/cli/internal/importremote"
-=======
->>>>>>> 2650b13d
 	"github.com/rudderlabs/rudder-iac/cli/internal/lister"
 	"github.com/rudderlabs/rudder-iac/cli/internal/project/specs"
 	"github.com/rudderlabs/rudder-iac/cli/internal/providers/retl/sqlmodel"
@@ -185,7 +183,6 @@
 		return nil, fmt.Errorf("no handler for resource type: %s", resourceType)
 	}
 	return handler.List(ctx)
-<<<<<<< HEAD
 }
 
 // Import imports a single remote RETL resource with local ID mapping
@@ -201,6 +198,4 @@
 	}
 
 	return handler.FetchImportData(ctx, args)
-=======
->>>>>>> 2650b13d
 }