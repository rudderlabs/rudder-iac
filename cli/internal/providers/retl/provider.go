package retl

import (
	"context"
	"fmt"

	retlClient "github.com/rudderlabs/rudder-iac/api/client/retl"

	"github.com/rudderlabs/rudder-iac/cli/internal/importremote"
	"github.com/rudderlabs/rudder-iac/cli/internal/lister"
	"github.com/rudderlabs/rudder-iac/cli/internal/project/specs"
	"github.com/rudderlabs/rudder-iac/cli/internal/providers/retl/sqlmodel"
	"github.com/rudderlabs/rudder-iac/cli/internal/syncer/resources"
	"github.com/rudderlabs/rudder-iac/cli/internal/syncer/state"
)

// Provider implements the provider interface for RETL resources
type Provider struct {
	client     retlClient.RETLStore
	handlers   map[string]resourceHandler
	kindToType map[string]string
}

// New creates a new RETL provider instance
func New(client retlClient.RETLStore) *Provider {
	p := &Provider{
		client:   client,
		handlers: make(map[string]resourceHandler),
		kindToType: map[string]string{
			"retl-source-sql-model": sqlmodel.ResourceType,
		},
	}

	// Register handlers
	p.handlers[sqlmodel.ResourceType] = sqlmodel.NewHandler(client)

	return p
}

func (p *Provider) GetSupportedKinds() []string {
	kinds := make([]string, 0, len(p.kindToType))
	for kind := range p.kindToType {
		kinds = append(kinds, kind)
	}
	return kinds
}

// GetSupportedTypes returns the list of supported resource types
func (p *Provider) GetSupportedTypes() []string {
	types := make([]string, 0, len(p.handlers))
	for resourceType := range p.handlers {
		types = append(types, resourceType)
	}
	return types
}

// LoadSpec loads a spec for the given kind
func (p *Provider) LoadSpec(path string, s *specs.Spec) error {
	resourceType, ok := p.kindToType[s.Kind]
	if !ok {
		return fmt.Errorf("unsupported kind: %s", s.Kind)
	}

	handler, ok := p.handlers[resourceType]
	if !ok {
		return fmt.Errorf("no handler for resource type: %s", resourceType)
	}

	return handler.LoadSpec(path, s)
}

// Validate validates all loaded specs
func (p *Provider) Validate() error {
	for resourceType, handler := range p.handlers {
		if err := handler.Validate(); err != nil {
			return fmt.Errorf("validating %s: %w", resourceType, err)
		}
	}
	return nil
}

// GetResourceGraph returns a graph of all resources
func (p *Provider) GetResourceGraph() (*resources.Graph, error) {
	graph := resources.NewGraph()

	for resourceType, handler := range p.handlers {
		resources, err := handler.GetResources()
		if err != nil {
			return nil, fmt.Errorf("getting resources for %s: %w", resourceType, err)
		}

		for _, resource := range resources {
			graph.AddResource(resource)
		}
	}

	return graph, nil
}

// LoadState loads the current state of all resources
func (p *Provider) LoadState(ctx context.Context) (*state.State, error) {
	remoteState, err := p.client.ReadState(ctx)
	if err != nil {
		return nil, fmt.Errorf("reading remote state: %w", err)
	}

	s := state.EmptyState()

	for _, rs := range remoteState.Resources {
		s.AddResource(&state.ResourceState{
			Type:         rs.Type,
			ID:           rs.ID,
			Input:        rs.Input,
			Output:       rs.Output,
			Dependencies: rs.Dependencies,
		})
	}

	return s, nil
}

// PutResourceState saves the state of a resource
func (p *Provider) PutResourceState(ctx context.Context, URN string, s *state.ResourceState) error {
	remoteID, ok := s.Output["id"].(string)
	if !ok {
		return fmt.Errorf("missing id in resource state")
	}

	req := retlClient.PutStateRequest{
		URN: URN,
		State: retlClient.ResourceState{
			ID:           s.ID,
			Type:         s.Type,
			Input:        s.Input,
			Output:       s.Output,
			Dependencies: s.Dependencies,
		},
	}

	return p.client.PutResourceState(ctx, remoteID, req)
}

// DeleteResourceState is deprecated as removing resource from the state
// will be handled from the delete retl source endpoint
func (p *Provider) DeleteResourceState(ctx context.Context, state *state.ResourceState) error {
	return nil
}

// Create creates a new resource
func (p *Provider) Create(ctx context.Context, ID string, resourceType string, data resources.ResourceData) (*resources.ResourceData, error) {
	handler, ok := p.handlers[resourceType]
	if !ok {
		return nil, fmt.Errorf("no handler for resource type: %s", resourceType)
	}

	return handler.Create(ctx, ID, data)
}

// Update updates an existing resource
func (p *Provider) Update(ctx context.Context, ID string, resourceType string, data resources.ResourceData, state resources.ResourceData) (*resources.ResourceData, error) {
	handler, ok := p.handlers[resourceType]
	if !ok {
		return nil, fmt.Errorf("no handler for resource type: %s", resourceType)
	}

	return handler.Update(ctx, ID, data, state)
}

// Delete deletes an existing resource
func (p *Provider) Delete(ctx context.Context, ID string, resourceType string, state resources.ResourceData) error {
	handler, ok := p.handlers[resourceType]
	if !ok {
		return fmt.Errorf("no handler for resource type: %s", resourceType)
	}

	return handler.Delete(ctx, ID, state)
}

// List lists RETL resources of the specified type with optional filters
func (p *Provider) List(ctx context.Context, resourceType string, filters lister.Filters) ([]resources.ResourceData, error) {
	handler, ok := p.handlers[resourceType]
	if !ok {
		return nil, fmt.Errorf("no handler for resource type: %s", resourceType)
	}
	return handler.List(ctx)
}

func (p *Provider) Import(ctx context.Context, ID string, resourceType string, data resources.ResourceData, workspaceId, remoteId string) (*resources.ResourceData, error) {
	handler, ok := p.handlers[resourceType]
	if !ok {
		return nil, fmt.Errorf("no handler for resource type: %s", resourceType)
	}

	return handler.Import(ctx, ID, data, remoteId)
}

// Import imports a single remote RETL resource with local ID mapping
func (p *Provider) FetchImportData(ctx context.Context, resourceType string, args importremote.ImportArgs) ([]importremote.ImportData, error) {
	// Only support SQL models for import in this phase
	if resourceType != sqlmodel.ResourceType {
		return nil, fmt.Errorf("import is only supported for SQL models, got: %s", resourceType)
	}

	handler, ok := p.handlers[resourceType]
	if !ok {
		return nil, fmt.Errorf("no handler for resource type: %s", resourceType)
	}

	return handler.FetchImportData(ctx, args)
}

<<<<<<< HEAD
// LoadResourcesFromRemote loads all RETL resources from remote (no-op implementation)
func (p *Provider) LoadResourcesFromRemote(ctx context.Context) (*resources.ResourceCollection, error) {
	// TODO: Implement when ready - will use p.client.ListRetlSources()
	// For now, return empty collection to keep provider functional
	return resources.NewResourceCollection(), nil
}

// LoadStateFromResources reconstructs RETL state from loaded resources (no-op implementation)
func (p *Provider) LoadStateFromResources(ctx context.Context, collection *resources.ResourceCollection) (*state.State, error) {
	// TODO: Implement when ready
	// For now, fall back to existing LoadState behavior
	return state.EmptyState(), nil
=======
// Preview returns the preview results for a resource
func (p *Provider) Preview(ctx context.Context, ID string, resourceType string, data resources.ResourceData, limit int) ([]map[string]any, error) {
	handler, ok := p.handlers[resourceType]
	if !ok {
		return nil, fmt.Errorf("no handler for resource type: %s", resourceType)
	}

	return handler.Preview(ctx, ID, data, limit)
>>>>>>> c38d2a58
}<|MERGE_RESOLUTION|>--- conflicted
+++ resolved
@@ -209,7 +209,6 @@
 	return handler.FetchImportData(ctx, args)
 }
 
-<<<<<<< HEAD
 // LoadResourcesFromRemote loads all RETL resources from remote (no-op implementation)
 func (p *Provider) LoadResourcesFromRemote(ctx context.Context) (*resources.ResourceCollection, error) {
 	// TODO: Implement when ready - will use p.client.ListRetlSources()
@@ -222,7 +221,8 @@
 	// TODO: Implement when ready
 	// For now, fall back to existing LoadState behavior
 	return state.EmptyState(), nil
-=======
+}
+
 // Preview returns the preview results for a resource
 func (p *Provider) Preview(ctx context.Context, ID string, resourceType string, data resources.ResourceData, limit int) ([]map[string]any, error) {
 	handler, ok := p.handlers[resourceType]
@@ -231,5 +231,4 @@
 	}
 
 	return handler.Preview(ctx, ID, data, limit)
->>>>>>> c38d2a58
 }