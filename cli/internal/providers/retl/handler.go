package retl

import (
	"context"

	"github.com/rudderlabs/rudder-iac/cli/internal/importremote"
	"github.com/rudderlabs/rudder-iac/cli/internal/project/specs"
	"github.com/rudderlabs/rudder-iac/cli/internal/syncer/resources"
)

// resourceHandler defines the interface for type-specific resource handlers.
// Each resource type (e.g., SQL Model) must implement this interface to be
// managed by the RETL provider.
type resourceHandler interface {
	// LoadSpec loads and validates a resource specification from a file.
	// The path parameter specifies the location of the spec file, and s contains
	// the parsed spec data. Returns an error if the spec is invalid or cannot be loaded.
	LoadSpec(path string, s *specs.Spec) error

	// Validate performs validation of all loaded specs for this resource type.
	// This is called after all specs are loaded to ensure consistency and
	// validate cross-references between resources.
	Validate() error

	// GetResources returns all resources managed by this handler.
	// The returned resources will be added to the resource graph for
	// dependency resolution and state management.
	GetResources() ([]*resources.Resource, error)

	// Create creates a new resource with the given ID and data.
	// Returns the created resource's data or an error if creation fails.
	Create(ctx context.Context, ID string, data resources.ResourceData) (*resources.ResourceData, error)

	// Update updates an existing resource identified by ID with new data.
	// The state parameter contains the current state of the resource.
	// Returns the updated resource's data or an error if update fails.
	Update(ctx context.Context, ID string, data resources.ResourceData, state resources.ResourceData) (*resources.ResourceData, error)

	// Delete deletes an existing resource identified by ID.
	// The state parameter contains the current state of the resource.
	// Returns an error if deletion fails.
	Delete(ctx context.Context, ID string, state resources.ResourceData) error

	// List lists all resources managed by this handler.
	// The returned resources will be added to the resource graph for
	// dependency resolution and state management.
	List(ctx context.Context) ([]resources.ResourceData, error)


	// Import imports a single remote resource with local ID mapping.
	// This method fetches a remote resource by remoteID and prepares it for local import
	// with the specified localID. The workspaceID is used for proper resource scoping.
	// Returns the resource data with import metadata or an error if import fails.
	FetchImportData(ctx context.Context, args importremote.ImportArgs) ([]importremote.ImportData, error)
<<<<<<< HEAD

	// Import imports a single remote resource with local ID mapping.
	// This method fetches a remote resource by remoteID and prepares it for local import
	// with the specified localID. The workspaceID is used for proper resource scoping.
	// Returns the resource data with import metadata or an error if import fails.
	Import(ctx context.Context, ID string, data resources.ResourceData, metadata map[string]interface{}) (*resources.ResourceData, error)
=======
>>>>>>> 49d7ff0b
}<|MERGE_RESOLUTION|>--- conflicted
+++ resolved
@@ -52,13 +52,11 @@
 	// with the specified localID. The workspaceID is used for proper resource scoping.
 	// Returns the resource data with import metadata or an error if import fails.
 	FetchImportData(ctx context.Context, args importremote.ImportArgs) ([]importremote.ImportData, error)
-<<<<<<< HEAD
 
 	// Import imports a single remote resource with local ID mapping.
 	// This method fetches a remote resource by remoteID and prepares it for local import
 	// with the specified localID. The workspaceID is used for proper resource scoping.
 	// Returns the resource data with import metadata or an error if import fails.
 	Import(ctx context.Context, ID string, data resources.ResourceData, metadata map[string]interface{}) (*resources.ResourceData, error)
-=======
->>>>>>> 49d7ff0b
+
 }