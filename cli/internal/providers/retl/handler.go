package retl

import (
	"context"

	"github.com/rudderlabs/rudder-iac/cli/internal/importremote"
	"github.com/rudderlabs/rudder-iac/cli/internal/namer"
	"github.com/rudderlabs/rudder-iac/cli/internal/project/specs"
	"github.com/rudderlabs/rudder-iac/cli/internal/resolver"
	"github.com/rudderlabs/rudder-iac/cli/internal/syncer/resources"
	"github.com/rudderlabs/rudder-iac/cli/internal/syncer/state"
)

// resourceHandler defines the interface for type-specific resource handlers.
// Each resource type (e.g., SQL Model) must implement this interface to be
// managed by the RETL provider.
type resourceHandler interface {
	// ParseSpec parses the spec generically for the resource type
	// and returns the data
	ParseSpec(path string, s *specs.Spec) (*specs.ParsedSpec, error)

	// LoadSpec loads and validates a resource specification from a file.
	// The path parameter specifies the location of the spec file, and s contains
	// the parsed spec data. Returns an error if the spec is invalid or cannot be loaded.
	LoadSpec(path string, s *specs.Spec) error

	// Validate performs validation of all loaded specs for this resource type.
	// This is called after all specs are loaded to ensure consistency and
	// validate cross-references between resources.
	Validate() error

	// GetResources returns all resources managed by this handler.
	// The returned resources will be added to the resource graph for
	// dependency resolution and state management.
	GetResources() ([]*resources.Resource, error)

	// Create creates a new resource with the given ID and data.
	// Returns the created resource's data or an error if creation fails.
	Create(ctx context.Context, ID string, data resources.ResourceData) (*resources.ResourceData, error)

	// Update updates an existing resource identified by ID with new data.
	// The state parameter contains the current state of the resource.
	// Returns the updated resource's data or an error if update fails.
	Update(ctx context.Context, ID string, data resources.ResourceData, state resources.ResourceData) (*resources.ResourceData, error)

	// Delete deletes an existing resource identified by ID.
	// The state parameter contains the current state of the resource.
	// Returns an error if deletion fails.
	Delete(ctx context.Context, ID string, state resources.ResourceData) error

	// List lists all resources managed by this handler.
	// The hasExternalId parameter is used to filter the resources by external ID.
	// The returned resources will be added to the resource graph for
	// dependency resolution and state management.
	List(ctx context.Context, hasExternalId *bool) ([]resources.ResourceData, error)

	// FetchImportData retrieves data for multiple resources to be imported.
	// This method fetches remote resources based on the provided import arguments
	// and prepares them for local import. It handles resource discovery and metadata collection.
	// Returns a list of import data structures or an error if fetching fails.
	FetchImportData(ctx context.Context, args importremote.ImportArgs) ([]importremote.ImportData, error)

	// Import updates the remote state to match the resource defined in YAML projects.
	// This method takes the local ID, resource data from YAML definitions, and import metadata
	// to align the remote resource with the local configuration.
	// Returns the processed resource data or an error if import fails.
	Import(ctx context.Context, ID string, data resources.ResourceData, remoteId string) (*resources.ResourceData, error)

	// Preview returns the preview results for a resource.
	// Returns:
	// - []string: column names
	// - map[string]any: contains result data with keys: "errorMessage", "rows", "rowCount", and "columns" (array of column info)
	// - error: any error that occurred
	Preview(ctx context.Context, ID string, data resources.ResourceData, limit int) ([]map[string]any, error)

	// LoadResourcesFromRemote loads all RETL resources from remote
	// Returns a collection of resources or an error if loading fails.
	LoadResourcesFromRemote(ctx context.Context) (*resources.ResourceCollection, error)

	// LoadStateFromResources reconstructs RETL state from loaded resources
	// Returns a state or an error if loading fails.
	LoadStateFromResources(ctx context.Context, collection *resources.ResourceCollection) (*state.State, error)
<<<<<<< HEAD

	// LoadImportable loads all importable resources from remote
	// The idNamer is used to generate unique IDs for the resources.
	// Returns a collection of resources or an error if loading fails.
	LoadImportable(ctx context.Context, idNamer namer.Namer) (*resources.ResourceCollection, error)

	// FormatForExport formats the resources for export
	// The idNamer is used to generate unique IDs for the resources.
	// The inputResolver is used to resolve references to other resources.
	// Returns a list of importable entities or an error if formatting fails.
	FormatForExport(ctx context.Context, collection *resources.ResourceCollection, idNamer namer.Namer, inputResolver resolver.ReferenceResolver) ([]importremote.FormattableEntity, error)
=======
>>>>>>> 77451b55
}<|MERGE_RESOLUTION|>--- conflicted
+++ resolved
@@ -80,7 +80,6 @@
 	// LoadStateFromResources reconstructs RETL state from loaded resources
 	// Returns a state or an error if loading fails.
 	LoadStateFromResources(ctx context.Context, collection *resources.ResourceCollection) (*state.State, error)
-<<<<<<< HEAD
 
 	// LoadImportable loads all importable resources from remote
 	// The idNamer is used to generate unique IDs for the resources.
@@ -92,6 +91,4 @@
 	// The inputResolver is used to resolve references to other resources.
 	// Returns a list of importable entities or an error if formatting fails.
 	FormatForExport(ctx context.Context, collection *resources.ResourceCollection, idNamer namer.Namer, inputResolver resolver.ReferenceResolver) ([]importremote.FormattableEntity, error)
-=======
->>>>>>> 77451b55
 }