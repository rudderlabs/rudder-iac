--- conflicted
+++ resolved
@@ -1390,35 +1390,6 @@
 			assert.Len(t, resources, 0)
 		})
 
-<<<<<<< HEAD
-		t.Run("Success with sources without external IDs", func(t *testing.T) {
-			t.Parallel()
-
-			source := createTestRETLSourceWithConfig("source-no-ext", "Source Without External ID", "postgres", "account-1", true,
-				retlClient.RETLSQLModelConfig{
-					Description: "No external ID",
-					PrimaryKey:  "id",
-					Sql:         "SELECT * FROM no_ext_table",
-				})
-			source.ExternalID = nil // No external ID
-
-			mockClient := &mockRETLClient{
-				listRetlSourcesFunc: mockListRetlSources(source),
-			}
-
-			handler := sqlmodel.NewHandler(mockClient, "retl")
-
-			collection, err := handler.LoadResourcesFromRemote(context.Background())
-
-			assert.NoError(t, err)
-			assert.NotNil(t, collection)
-
-			resources := collection.GetAll(sqlmodel.ResourceType)
-			assert.Len(t, resources, 0) // Should be filtered out
-		})
-
-=======
->>>>>>> b3d661d3
 		t.Run("Success with mixed sources", func(t *testing.T) {
 			t.Parallel()
 
