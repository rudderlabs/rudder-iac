--- conflicted
+++ resolved
@@ -616,11 +616,7 @@
 		t.Parallel()
 
 		mockClient := &mockRETLClient{sourceID: "src123"}
-<<<<<<< HEAD
 		handler := sqlmodel.NewHandler(mockClient, "retl")
-=======
-		handler := sqlmodel.NewHandler(mockClient)
->>>>>>> 77451b55
 
 		err := handler.LoadSpec("test.yaml", createTestSpec("test-model", "Test Model", "Test description", "SELECT * FROM users"))
 		require.NoError(t, err)
@@ -653,11 +649,7 @@
 		t.Parallel()
 
 		mockClient := &mockRETLClient{sourceID: "src123"}
-<<<<<<< HEAD
 		handler := sqlmodel.NewHandler(mockClient, "retl")
-=======
-		handler := sqlmodel.NewHandler(mockClient)
->>>>>>> 77451b55
 
 		handler.LoadSpec("test.yaml", createTestSpec("test-model", "Test Model", "Test description", "SELECT * FROM users"))
 
@@ -670,11 +662,7 @@
 		t.Parallel()
 
 		mockClient := &mockRETLClient{sourceID: "src123"}
-<<<<<<< HEAD
 		handler := sqlmodel.NewHandler(mockClient, "retl")
-=======
-		handler := sqlmodel.NewHandler(mockClient)
->>>>>>> 77451b55
 
 		err := handler.LoadSpec("test.yaml", createTestSpecMap(map[string]interface{}{
 			"id":           "test-model",
@@ -694,11 +682,7 @@
 		t.Parallel()
 
 		mockClient := &mockRETLClient{sourceID: "src123"}
-<<<<<<< HEAD
 		handler := sqlmodel.NewHandler(mockClient, "retl")
-=======
-		handler := sqlmodel.NewHandler(mockClient)
->>>>>>> 77451b55
 		handler.LoadSpec("test.yaml", createTestSpec("test-model", "Test Model", "Test description", "SELECT * FROM users"))
 		handler.LoadSpec("test-2.yaml", createTestSpec("test-model-2", "Test Model 2", "Test description 2", "SELECT * FROM users"))
 
@@ -717,11 +701,7 @@
 		t.Parallel()
 
 		mockClient := &mockRETLClient{sourceID: "src123"}
-<<<<<<< HEAD
 		handler := sqlmodel.NewHandler(mockClient, "retl")
-=======
-		handler := sqlmodel.NewHandler(mockClient)
->>>>>>> 77451b55
 
 		handler.LoadSpec("test.yaml", createTestSpec("test-model", "Test Model", "Test description", "SELECT * FROM users"))
 		data := createTestResourceData("test-model", "Test Model", "Test description", "SELECT * FROM users")
@@ -743,11 +723,7 @@
 				return nil, fmt.Errorf("API error creating source")
 			},
 		}
-<<<<<<< HEAD
 		handler := sqlmodel.NewHandler(mockClient, "retl")
-=======
-		handler := sqlmodel.NewHandler(mockClient)
->>>>>>> 77451b55
 		data := createTestResourceData("test-model", "Test Model", "Test description", "SELECT * FROM users")
 
 		result, err := handler.Create(context.Background(), "test-model", data)
@@ -779,11 +755,7 @@
 				}, nil
 			},
 		}
-<<<<<<< HEAD
 		handler := sqlmodel.NewHandler(mockClient, "retl")
-=======
-		handler := sqlmodel.NewHandler(mockClient)
->>>>>>> 77451b55
 		data := createTestResourceData("test-model", "Test Model", "Test description", "SELECT * FROM users")
 
 		result, err := handler.Create(context.Background(), "test-model", data)
@@ -1112,11 +1084,7 @@
 				listRetlSourcesFunc: mockListRetlSources(source),
 			}
 
-<<<<<<< HEAD
 			handler := sqlmodel.NewHandler(mockClient, "retl")
-=======
-			handler := sqlmodel.NewHandler(mockClient)
->>>>>>> 77451b55
 			hasExternalID := true
 			results, err := handler.List(context.Background(), &hasExternalID)
 			assert.NoError(t, err)
@@ -1432,11 +1400,7 @@
 				listRetlSourcesFunc: mockListRetlSources(source1, source2),
 			}
 
-<<<<<<< HEAD
 			handler := sqlmodel.NewHandler(mockClient, "retl")
-=======
-			handler := sqlmodel.NewHandler(mockClient)
->>>>>>> 77451b55
 
 			collection, err := handler.LoadResourcesFromRemote(context.Background())
 
@@ -1477,11 +1441,7 @@
 				listRetlSourcesFunc: mockListRetlSources(source),
 			}
 
-<<<<<<< HEAD
 			handler := sqlmodel.NewHandler(mockClient, "retl")
-=======
-			handler := sqlmodel.NewHandler(mockClient)
->>>>>>> 77451b55
 
 			collection, err := handler.LoadResourcesFromRemote(context.Background())
 
@@ -1504,11 +1464,7 @@
 				listRetlSourcesFunc: mockListRetlSources(),
 			}
 
-<<<<<<< HEAD
 			handler := sqlmodel.NewHandler(mockClient, "retl")
-=======
-			handler := sqlmodel.NewHandler(mockClient)
->>>>>>> 77451b55
 
 			collection, err := handler.LoadResourcesFromRemote(context.Background())
 
@@ -1534,11 +1490,7 @@
 				listRetlSourcesFunc: mockListRetlSources(sourceWithExt),
 			}
 
-<<<<<<< HEAD
 			handler := sqlmodel.NewHandler(mockClient, "retl")
-=======
-			handler := sqlmodel.NewHandler(mockClient)
->>>>>>> 77451b55
 
 			collection, err := handler.LoadResourcesFromRemote(context.Background())
 
@@ -1563,11 +1515,7 @@
 				},
 			}
 
-<<<<<<< HEAD
 			handler := sqlmodel.NewHandler(mockClient, "retl")
-=======
-			handler := sqlmodel.NewHandler(mockClient)
->>>>>>> 77451b55
 
 			// Execute
 			collection, err := handler.LoadResourcesFromRemote(context.Background())
@@ -1583,11 +1531,7 @@
 		t.Run("Success with multiple resources", func(t *testing.T) {
 			t.Parallel()
 
-<<<<<<< HEAD
 			h := sqlmodel.NewHandler(&mockRETLClient{}, "retl")
-=======
-			h := sqlmodel.NewHandler(&mockRETLClient{})
->>>>>>> 77451b55
 
 			createdAt := time.Now().Add(-48 * time.Hour)
 			updatedAt := time.Now()
@@ -1679,11 +1623,7 @@
 		t.Run("Error on invalid data type", func(t *testing.T) {
 			t.Parallel()
 
-<<<<<<< HEAD
 			h := sqlmodel.NewHandler(&mockRETLClient{}, "retl")
-=======
-			h := sqlmodel.NewHandler(&mockRETLClient{})
->>>>>>> 77451b55
 			collection := resources.NewResourceCollection()
 			collection.Set(sqlmodel.ResourceType, map[string]*resources.RemoteResource{
 				"bad": {
