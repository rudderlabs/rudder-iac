package state

import (
	"fmt"

	"github.com/rudderlabs/rudder-iac/cli/internal/providers/datacatalog/localcatalog"
	"github.com/rudderlabs/rudder-iac/cli/internal/syncer/resources"
)

const (
	PropertiesIdentity    = "properties"
	TraitsIdentity        = "traits"
	ContextTraitsIdentity = "context.traits"
)

type TrackingPlanState struct {
	TrackingPlanArgs
	ID           string
	Name         string
	Description  string
	Version      int
	CreationType string
	WorkspaceID  string
	CreatedAt    string
	UpdatedAt    string
	Events       []*TrackingPlanEventState
}

func (t *TrackingPlanState) LocalIDForCatalogEventID(eventID string) string {
	for _, event := range t.Events {
		if event.EventID == eventID {
			return event.LocalID
		}
	}
	return ""
}

func (t *TrackingPlanState) CatalogEventIDForLocalID(localID string) string {
	for _, event := range t.Events {
		if event.LocalID == localID {
			return event.EventID
		}
	}
	return ""
}

type TrackingPlanEventState struct {
	ID      string
	LocalID string
	EventID string
}

func (t *TrackingPlanState) EventByLocalID(localID string) *TrackingPlanEventState {
	for _, event := range t.Events {
		if event.LocalID == localID {
			return event
		}
	}
	return nil
}

type TrackingPlanPropertyState struct {
	Name        string
	LocalID     string
	Description string
	Type        string
	Config      map[string]interface{}
	Required    bool
}

type TrackingPlanArgsDiff struct {
	Added   []*TrackingPlanEventArgs
	Updated []*TrackingPlanEventArgs
	Deleted []*TrackingPlanEventArgs
}

func (t *TrackingPlanState) ToResourceData() resources.ResourceData {

	var (
		events []map[string]interface{}
	)

	for _, event := range t.Events {

		events = append(events, map[string]interface{}{
			"id":      event.ID,
			"eventId": event.EventID,
			"localId": event.LocalID,
		})
	}

	return resources.ResourceData{
		"id":               t.ID,
		"name":             t.Name,
		"description":      t.Description,
		"version":          t.Version,
		"creationType":     t.CreationType,
		"workspaceId":      t.WorkspaceID,
		"createdAt":        t.CreatedAt,
		"updatedAt":        t.UpdatedAt,
		"events":           events,
		"trackingPlanArgs": map[string]interface{}(t.TrackingPlanArgs.ToResourceData()),
	}
}

func (t *TrackingPlanState) FromResourceData(from resources.ResourceData) {

	t.ID = MustString(from, "id")
	t.Name = MustString(from, "name")
	t.Description = MustString(from, "description")
	t.Version = int(MustFloat64(from, "version"))
	t.CreationType = MustString(from, "creationType")
	t.WorkspaceID = MustString(from, "workspaceId")
	t.CreatedAt = MustString(from, "createdAt")
	t.UpdatedAt = MustString(from, "updatedAt")
	t.TrackingPlanArgs.FromResourceData(
		MustMapStringInterface(from, "trackingPlanArgs"),
	)

	events := InterfaceSlice(from, "events", nil)
	if len(events) == 0 {
		return
	}

	tpEvents := make([]*TrackingPlanEventState, len(events))
	for idx, event := range events {
		event := event.(map[string]interface{})

		tpEvents[idx] = &TrackingPlanEventState{
			ID:      MustString(event, "id"),
			EventID: MustString(event, "eventId"),
			LocalID: MustString(event, "localId"),
		}
	}

	t.Events = tpEvents
}

// Encapsulates the catalog argument which is added as a resource
// when registering the tracking plan
type TrackingPlanArgs struct {
	Name        string
	LocalID     string
	Description string
	Events      []*TrackingPlanEventArgs
}

func (args TrackingPlanArgs) Diff(other TrackingPlanArgs) *TrackingPlanArgsDiff {

	diffed := &TrackingPlanArgsDiff{
		Added:   make([]*TrackingPlanEventArgs, 0),
		Updated: make([]*TrackingPlanEventArgs, 0),
		Deleted: make([]*TrackingPlanEventArgs, 0),
	}

	for _, otherEvent := range other.Events {
		if args.EventByLocalID(otherEvent.LocalID) == nil {
			diffed.Added = append(diffed.Added, otherEvent)
		}
	}

	for _, event := range args.Events {

		otherEvent := other.EventByLocalID(event.LocalID)

		if otherEvent == nil {
			diffed.Deleted = append(diffed.Deleted, event)
			continue
		}

		if event.Diff(otherEvent) {
			diffed.Updated = append(diffed.Updated, otherEvent)
		}

	}

	return diffed
}

type TrackingPlanEventArgs struct {
	ID              any
	LocalID         string
	AllowUnplanned  bool
	IdentitySection string
	Properties      []*TrackingPlanPropertyArgs
	Variants        Variants
}

func (args *TrackingPlanEventArgs) Diff(other *TrackingPlanEventArgs) bool {
	if args.LocalID != other.LocalID {
		return true
	}

	if args.AllowUnplanned != other.AllowUnplanned {
		return true
	}

	if args.IdentitySection != other.IdentitySection {
		return true
	}

	if len(args.Properties) != len(other.Properties) {
		return true
	}

	for _, prop := range args.Properties {

		otherProp := other.PropertyByLocalID(prop.LocalID)
		if otherProp == nil {
			return true
		}

		if prop.Diff(otherProp) {
			return true
		}
	}

	if args.Variants.Diff(other.Variants) {
		return true
	}

	return false
}

func (args *TrackingPlanEventArgs) PropertyByLocalID(id string) *TrackingPlanPropertyArgs {
	for _, prop := range args.Properties {
		if prop.LocalID == id {
			return prop
		}
	}
	return nil
}

type TrackingPlanPropertyArgs struct {
<<<<<<< HEAD
	Name             string
	LocalID          string
	Description      string
	Type             any
	Config           map[string]interface{}
	Required         bool
	HasCustomTypeRef bool
	HasItemTypesRef  bool
	Properties       []*TrackingPlanPropertyArgs `json:"properties,omitempty"`
=======
	ID       any
	LocalID  string
	Required bool
>>>>>>> 2736b552
}

func (args *TrackingPlanPropertyArgs) Diff(other *TrackingPlanPropertyArgs) bool {
	if args.LocalID != other.LocalID {
		return true
	}

	if args.Required != other.Required {
		return true
	}

	// Compare nested properties
	if len(args.Properties) != len(other.Properties) {
		return true
	}

	for _, prop := range args.Properties {
		otherProp := other.PropertyByLocalID(prop.LocalID)
		if otherProp == nil {
			return true
		}

		if prop.Diff(otherProp) {
			return true
		}
	}

	return false
}

// Helper method to find nested property by LocalID
func (args *TrackingPlanPropertyArgs) PropertyByLocalID(id string) *TrackingPlanPropertyArgs {
	for _, prop := range args.Properties {
		if prop.LocalID == id {
			return prop
		}
	}
	return nil
}

func (args *TrackingPlanPropertyArgs) FromCatalogTrackingPlanEventProperty(prop *localcatalog.TPEventProperty, urnFromRef func(string) string) error {

	urn := urnFromRef(prop.Ref)
	if urn == "" {
		return fmt.Errorf("unable to resolve ref to the property urn: %s", prop.Ref)
	}

	args.ID = resources.PropertyRef{
		URN:      urn,
		Property: "id",
	}
	args.LocalID = prop.LocalID
	args.Required = prop.Required

	// Handle nested properties recursively
	if len(prop.Properties) > 0 {
		nestedProperties := make([]*TrackingPlanPropertyArgs, 0, len(prop.Properties))
		for _, nestedProp := range prop.Properties {
			nestedArgs := &TrackingPlanPropertyArgs{}
			if err := nestedArgs.FromCatalogTrackingPlanEventProperty(nestedProp, urnFromRef); err != nil {
				return fmt.Errorf("processing nested property %s: %w", nestedProp.LocalID, err)
			}
			nestedProperties = append(nestedProperties, nestedArgs)
		}
		args.Properties = nestedProperties
	}

	return nil
}

// ToResourceData converts TrackingPlanPropertyArgs to resource data map
func (args *TrackingPlanPropertyArgs) ToResourceData() map[string]interface{} {
	propMap := map[string]interface{}{
		"name":             args.Name,
		"description":      args.Description,
		"localId":          args.LocalID,
		"type":             args.Type,
		"config":           args.Config,
		"required":         args.Required,
		"hasCustomTypeRef": args.HasCustomTypeRef,
		"hasItemTypesRef":  args.HasItemTypesRef,
	}

	// Handle nested properties recursively
	if len(args.Properties) > 0 {
		nestedProps := make([]map[string]interface{}, 0, len(args.Properties))
		for _, nestedProp := range args.Properties {
			nestedProps = append(nestedProps, nestedProp.ToResourceData())
		}
		propMap["properties"] = nestedProps
	}

	return propMap
}

// FromResourceData populates TrackingPlanPropertyArgs from resource data map
func (args *TrackingPlanPropertyArgs) FromResourceData(propMap map[string]interface{}) {
	args.LocalID = MustString(propMap, "localId")
	args.Name = MustString(propMap, "name")
	args.Description = MustString(propMap, "description")
	args.Type = propMap["type"]
	args.Config = MapStringInterface(propMap, "config", make(map[string]interface{}))
	args.Required = MustBool(propMap, "required")
	args.HasCustomTypeRef = Bool(propMap, "hasCustomTypeRef", false)
	args.HasItemTypesRef = Bool(propMap, "hasItemTypesRef", false)

	// Handle nested properties recursively
	nestedProps := InterfaceSlice(propMap, "properties", nil)
	if len(nestedProps) == 0 {
		// Try map version
		nestedPropsMap := MapStringInterfaceSlice(propMap, "properties", nil)
		for _, prop := range nestedPropsMap {
			nestedProps = append(nestedProps, prop)
		}
	}

	if len(nestedProps) > 0 {
		nestedProperties := make([]*TrackingPlanPropertyArgs, len(nestedProps))
		for nestedIdx, nestedProp := range nestedProps {
			nestedProperty := nestedProp.(map[string]interface{})
			nestedArg := &TrackingPlanPropertyArgs{}
			nestedArg.FromResourceData(nestedProperty)
			nestedProperties[nestedIdx] = nestedArg
		}
		args.Properties = nestedProperties
	}
}

func (args *TrackingPlanArgs) FromCatalogTrackingPlan(from *localcatalog.TrackingPlan, urnFromRef func(string) string) error {
	args.Name = from.Name
	args.LocalID = from.LocalID
	args.Description = from.Description

	events := make([]*TrackingPlanEventArgs, 0, len(from.EventProps))
	for _, event := range from.EventProps {
		properties := make([]*TrackingPlanPropertyArgs, 0, len(event.Properties))

		for _, prop := range event.Properties {
			tpProperty := &TrackingPlanPropertyArgs{}

			if err := tpProperty.FromCatalogTrackingPlanEventProperty(
				prop,
				urnFromRef,
			); err != nil {
				return fmt.Errorf("processing property %s: %w", prop.LocalID, err)
			}

			properties = append(properties, tpProperty)
		}

		var variants Variants
		for _, localVariant := range event.Variants {
			variant := &Variant{}

			if err := variant.FromLocalCatalogVariant(
				localVariant,
				urnFromRef,
			); err != nil {
				return fmt.Errorf("converting variant for event %s: %w", event.LocalID, err)
			}
			variants = append(variants, *variant)
		}

		events = append(events, &TrackingPlanEventArgs{
			ID: resources.PropertyRef{
				URN:      urnFromRef(event.Ref),
				Property: "id",
			},
			LocalID:         event.LocalID,
			AllowUnplanned:  event.AllowUnplanned,
			IdentitySection: event.IdentitySection,
			Properties:      properties,
			Variants:        variants,
		})
	}

	args.Events = events
	return nil
}

func (args *TrackingPlanArgs) EventByLocalID(id string) *TrackingPlanEventArgs {

	for _, event := range args.Events {
		if event.LocalID == id {
			return event
		}
	}
	return nil
}

func (args *TrackingPlanArgs) FromResourceData(from resources.ResourceData) {

	args.Name = MustString(from, "name")
	args.Description = MustString(from, "description")
	args.LocalID = MustString(from, "localId")

	var (
		events []interface{}
	)

	// When loading the args from the state []map[string]interface{} is treated as []interface{}
	// but when we have events from catalog being registered as a resource, it is []map[string]interface{}
	events = InterfaceSlice(from, "events", nil)
	if len(events) == 0 {
		eventsMap := MapStringInterfaceSlice(from, "events", nil)
		for _, event := range eventsMap {
			events = append(events, event)
		}
	}

	eventProps := make([]*TrackingPlanEventArgs, len(events))
	for idx, event := range events {
		event := event.(map[string]interface{})

		eventProps[idx] = &TrackingPlanEventArgs{
			ID:              String(event, "id", ""),
			LocalID:         MustString(event, "localId"),
			AllowUnplanned:  MustBool(event, "allowUnplanned"),
			IdentitySection: String(event, "identitySection", ""),
			Properties:      make([]*TrackingPlanPropertyArgs, 0),
		}

		var variants Variants
		variants.FromResourceData(MapStringInterfaceSlice(event, "variants", nil))
		eventProps[idx].Variants = variants

		// Same situation as the events
		properties := InterfaceSlice(event, "properties", nil)
		if len(properties) == 0 {
			propertiesMap := MapStringInterfaceSlice(event, "properties", nil)
			for _, prop := range propertiesMap {
				properties = append(properties, prop)
			}
		}

		tpProperties := make([]*TrackingPlanPropertyArgs, len(properties))
		for idx, property := range properties {
			property := property.(map[string]interface{})
<<<<<<< HEAD
			tpProperty := &TrackingPlanPropertyArgs{}
			tpProperty.FromResourceData(property)
			tpProperties[idx] = tpProperty
=======
			tpProperties[idx] = &TrackingPlanPropertyArgs{
				ID:       String(property, "id", ""),
				LocalID:  MustString(property, "localId"),
				Required: MustBool(property, "required"),
			}
>>>>>>> 2736b552
		}
		eventProps[idx].Properties = tpProperties
	}
	args.Events = eventProps
}

func (args *TrackingPlanArgs) ToResourceData() resources.ResourceData {

	events := make([]map[string]interface{}, 0)
	for _, event := range args.Events {

		properties := make([]map[string]interface{}, 0)
		for _, property := range event.Properties {
<<<<<<< HEAD
			properties = append(properties, property.ToResourceData())
=======
			properties = append(properties, map[string]interface{}{
				"id":       property.ID,
				"localId":  property.LocalID,
				"required": property.Required,
			})
>>>>>>> 2736b552
		}

		events = append(events, map[string]interface{}{
			"id":              event.ID,
			"localId":         event.LocalID,
			"allowUnplanned":  event.AllowUnplanned,
			"identitySection": event.IdentitySection,
			"properties":      properties,
			"variants":        event.Variants.ToResourceData(),
		})
	}

	return resources.ResourceData{
		"name":        args.Name,
		"description": args.Description,
		"localId":     args.LocalID,
		"events":      events,
	}
}<|MERGE_RESOLUTION|>--- conflicted
+++ resolved
@@ -232,21 +232,10 @@
 }
 
 type TrackingPlanPropertyArgs struct {
-<<<<<<< HEAD
-	Name             string
-	LocalID          string
-	Description      string
-	Type             any
-	Config           map[string]interface{}
-	Required         bool
-	HasCustomTypeRef bool
-	HasItemTypesRef  bool
-	Properties       []*TrackingPlanPropertyArgs `json:"properties,omitempty"`
-=======
 	ID       any
 	LocalID  string
 	Required bool
->>>>>>> 2736b552
+	Properties       []*TrackingPlanPropertyArgs `json:"properties,omitempty"`
 }
 
 func (args *TrackingPlanPropertyArgs) Diff(other *TrackingPlanPropertyArgs) bool {
@@ -484,18 +473,15 @@
 
 		tpProperties := make([]*TrackingPlanPropertyArgs, len(properties))
 		for idx, property := range properties {
-			property := property.(map[string]interface{})
-<<<<<<< HEAD
-			tpProperty := &TrackingPlanPropertyArgs{}
-			tpProperty.FromResourceData(property)
+			// property := property.(map[string]interface{})
+			// tpProperty := &TrackingPlanPropertyArgs{}
+			// tpProperty.FromResourceData(property)
 			tpProperties[idx] = tpProperty
-=======
 			tpProperties[idx] = &TrackingPlanPropertyArgs{
 				ID:       String(property, "id", ""),
 				LocalID:  MustString(property, "localId"),
 				Required: MustBool(property, "required"),
 			}
->>>>>>> 2736b552
 		}
 		eventProps[idx].Properties = tpProperties
 	}
@@ -509,15 +495,12 @@
 
 		properties := make([]map[string]interface{}, 0)
 		for _, property := range event.Properties {
-<<<<<<< HEAD
 			properties = append(properties, property.ToResourceData())
-=======
-			properties = append(properties, map[string]interface{}{
-				"id":       property.ID,
-				"localId":  property.LocalID,
-				"required": property.Required,
-			})
->>>>>>> 2736b552
+			// properties = append(properties, map[string]interface{}{
+			// 	"id":       property.ID,
+			// 	"localId":  property.LocalID,
+			// 	"required": property.Required,
+			// })
 		}
 
 		events = append(events, map[string]interface{}{
