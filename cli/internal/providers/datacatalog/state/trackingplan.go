--- conflicted
+++ resolved
@@ -338,11 +338,7 @@
 	args.AdditionalProperties = MustBool(propMap, "additionalProperties")
 
 	// Handle nested properties recursively
-<<<<<<< HEAD
-	nestedProps := MapStringInterfaceSlice(propMap, "properties", nil)
-=======
 	nestedProps := NormalizeToSliceMap(propMap, "properties")
->>>>>>> 29a5115e
 	if len(nestedProps) > 0 {
 		nestedProperties := make([]*TrackingPlanPropertyArgs, len(nestedProps))
 		for nestedIdx, nestedProp := range nestedProps {
@@ -470,14 +466,6 @@
 			tpProperty := &TrackingPlanPropertyArgs{}
 			tpProperty.FromResourceData(property)
 			tpProperties[idx] = tpProperty
-<<<<<<< HEAD
-			// tpProperties[idx] = &TrackingPlanPropertyArgs{
-			// 	ID:       String(property, "id", ""),
-			// 	LocalID:  MustString(property, "localId"),
-			// 	Required: MustBool(property, "required"),
-			// }
-=======
->>>>>>> 29a5115e
 		}
 		eventProps[idx].Properties = tpProperties
 	}
@@ -492,14 +480,6 @@
 		properties := make([]map[string]interface{}, 0)
 		for _, property := range event.Properties {
 			properties = append(properties, property.ToResourceData())
-<<<<<<< HEAD
-			// properties = append(properties, map[string]interface{}{
-			// 	"id":       property.ID,
-			// 	"localId":  property.LocalID,
-			// 	"required": property.Required,
-			// })
-=======
->>>>>>> 29a5115e
 		}
 
 		events = append(events, map[string]interface{}{
