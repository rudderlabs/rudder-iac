package state

import (
	"fmt"

	"github.com/rudderlabs/rudder-iac/cli/internal/providers/datacatalog/localcatalog"
	"github.com/rudderlabs/rudder-iac/cli/internal/syncer/resources"
)

const (
	PropertiesIdentity    = "properties"
	TraitsIdentity        = "traits"
	ContextTraitsIdentity = "context.traits"
)

type TrackingPlanState struct {
	TrackingPlanArgs
	ID           string
	Name         string
	Description  string
	Version      int
	CreationType string
	WorkspaceID  string
	CreatedAt    string
	UpdatedAt    string
	Events       []*TrackingPlanEventState
}

func (t *TrackingPlanState) LocalIDForCatalogEventID(eventID string) string {
	for _, event := range t.Events {
		if event.EventID == eventID {
			return event.LocalID
		}
	}
	return ""
}

func (t *TrackingPlanState) CatalogEventIDForLocalID(localID string) string {
	for _, event := range t.Events {
		if event.LocalID == localID {
			return event.EventID
		}
	}
	return ""
}

type TrackingPlanEventState struct {
	ID      string
	LocalID string
	EventID string
}

func (t *TrackingPlanState) EventByLocalID(localID string) *TrackingPlanEventState {
	for _, event := range t.Events {
		if event.LocalID == localID {
			return event
		}
	}
	return nil
}

type TrackingPlanPropertyState struct {
	Name        string
	LocalID     string
	Description string
	Type        string
	Config      map[string]interface{}
	Required    bool
}

type TrackingPlanArgsDiff struct {
	Added   []*TrackingPlanEventArgs
	Updated []*TrackingPlanEventArgs
	Deleted []*TrackingPlanEventArgs
}

func (t *TrackingPlanState) ToResourceData() resources.ResourceData {

	var (
		events []map[string]interface{}
	)

	for _, event := range t.Events {

		events = append(events, map[string]interface{}{
			"id":      event.ID,
			"eventId": event.EventID,
			"localId": event.LocalID,
		})
	}

	return resources.ResourceData{
		"id":               t.ID,
		"name":             t.Name,
		"description":      t.Description,
		"version":          t.Version,
		"creationType":     t.CreationType,
		"workspaceId":      t.WorkspaceID,
		"createdAt":        t.CreatedAt,
		"updatedAt":        t.UpdatedAt,
		"events":           events,
		"trackingPlanArgs": map[string]interface{}(t.TrackingPlanArgs.ToResourceData()),
	}
}

func (t *TrackingPlanState) FromResourceData(from resources.ResourceData) {

	t.ID = MustString(from, "id")
	t.Name = MustString(from, "name")
	t.Description = MustString(from, "description")
	t.Version = int(MustFloat64(from, "version"))
	t.CreationType = MustString(from, "creationType")
	t.WorkspaceID = MustString(from, "workspaceId")
	t.CreatedAt = MustString(from, "createdAt")
	t.UpdatedAt = MustString(from, "updatedAt")
	t.TrackingPlanArgs.FromResourceData(
		MustMapStringInterface(from, "trackingPlanArgs"),
	)

	events := InterfaceSlice(from, "events", nil)
	if len(events) == 0 {
		return
	}

	tpEvents := make([]*TrackingPlanEventState, len(events))
	for idx, event := range events {
		event := event.(map[string]interface{})

		tpEvents[idx] = &TrackingPlanEventState{
			ID:      MustString(event, "id"),
			EventID: MustString(event, "eventId"),
			LocalID: MustString(event, "localId"),
		}
	}

	t.Events = tpEvents
}

// Encapsulates the catalog argument which is added as a resource
// when registering the tracking plan
type TrackingPlanArgs struct {
	Name        string
	LocalID     string
	Description string
	Events      []*TrackingPlanEventArgs
}

func (args TrackingPlanArgs) Diff(other TrackingPlanArgs) *TrackingPlanArgsDiff {

	diffed := &TrackingPlanArgsDiff{
		Added:   make([]*TrackingPlanEventArgs, 0),
		Updated: make([]*TrackingPlanEventArgs, 0),
		Deleted: make([]*TrackingPlanEventArgs, 0),
	}

	for _, otherEvent := range other.Events {
		if args.EventByLocalID(otherEvent.LocalID) == nil {
			diffed.Added = append(diffed.Added, otherEvent)
		}
	}

	for _, event := range args.Events {

		otherEvent := other.EventByLocalID(event.LocalID)

		if otherEvent == nil {
			diffed.Deleted = append(diffed.Deleted, event)
			continue
		}

		if event.Diff(otherEvent) {
			diffed.Updated = append(diffed.Updated, otherEvent)
		}

	}

	return diffed
}

type TrackingPlanEventArgs struct {
	ID              any
	LocalID         string
	AllowUnplanned  bool
	IdentitySection string
	Properties      []*TrackingPlanPropertyArgs
	Variants        Variants
}

func (args *TrackingPlanEventArgs) Diff(other *TrackingPlanEventArgs) bool {
	if args.LocalID != other.LocalID {
		return true
	}

	if args.AllowUnplanned != other.AllowUnplanned {
		return true
	}

	if args.IdentitySection != other.IdentitySection {
		return true
	}

	if len(args.Properties) != len(other.Properties) {
		return true
	}

	for _, prop := range args.Properties {

		otherProp := other.PropertyByLocalID(prop.LocalID)
		if otherProp == nil {
			return true
		}

		if prop.Diff(otherProp) {
			return true
		}
	}

	if args.Variants.Diff(other.Variants) {
		return true
	}

	return false
}

func (args *TrackingPlanEventArgs) PropertyByLocalID(id string) *TrackingPlanPropertyArgs {
	for _, prop := range args.Properties {
		if prop.LocalID == id {
			return prop
		}
	}
	return nil
}

type TrackingPlanPropertyArgs struct {
<<<<<<< HEAD
	ID                   any
	LocalID              string
	Required             bool
	Properties           []*TrackingPlanPropertyArgs `json:"properties,omitempty"`
	AdditionalProperties bool                        `json:"additionalProperties"`
=======
	ID       any
	LocalID  string
	Required bool
>>>>>>> 49d7ff0b
}

func (args *TrackingPlanPropertyArgs) Diff(other *TrackingPlanPropertyArgs) bool {
	if args.LocalID != other.LocalID {
		return true
	}

	if args.Required != other.Required {
		return true
	}

	// Compare nested properties
	if len(args.Properties) != len(other.Properties) {
		return true
	}

	for _, prop := range args.Properties {
		otherProp := other.PropertyByLocalID(prop.LocalID)
		if otherProp == nil {
			return true
		}

		if prop.Diff(otherProp) {
			return true
		}
	}

	return false
}

// Helper method to find nested property by LocalID
func (args *TrackingPlanPropertyArgs) PropertyByLocalID(id string) *TrackingPlanPropertyArgs {
	for _, prop := range args.Properties {
		if prop.LocalID == id {
			return prop
		}
	}
	return nil
}

func (args *TrackingPlanPropertyArgs) FromCatalogTrackingPlanEventProperty(prop *localcatalog.TPEventProperty, urnFromRef func(string) string) error {
<<<<<<< HEAD

	urn := urnFromRef(prop.Ref)
	if urn == "" {
		return fmt.Errorf("unable to resolve ref to the property urn: %s", prop.Ref)
	}

	args.ID = resources.PropertyRef{
		URN:      urn,
		Property: "id",
	}
	args.LocalID = prop.LocalID
	args.Required = prop.Required

	// Handle nested properties recursively
	if len(prop.Properties) > 0 {
		nestedProperties := make([]*TrackingPlanPropertyArgs, 0, len(prop.Properties))
		for _, nestedProp := range prop.Properties {
			nestedArgs := &TrackingPlanPropertyArgs{}
			if err := nestedArgs.FromCatalogTrackingPlanEventProperty(nestedProp, urnFromRef); err != nil {
				return fmt.Errorf("processing nested property %s: %w", nestedProp.LocalID, err)
			}
			nestedProperties = append(nestedProperties, nestedArgs)
		}
		args.Properties = nestedProperties
		// set additionalProperties to true if there are nested properties
		args.AdditionalProperties = true
=======

	urn := urnFromRef(prop.Ref)
	if urn == "" {
		return fmt.Errorf("unable to resolve ref to the property urn: %s", prop.Ref)
	}

	args.ID = resources.PropertyRef{
		URN:      urn,
		Property: "id",
>>>>>>> 49d7ff0b
	}
	args.LocalID = prop.LocalID
	args.Required = prop.Required

	return nil
}

// ToResourceData converts TrackingPlanPropertyArgs to resource data map
func (args *TrackingPlanPropertyArgs) ToResourceData() map[string]interface{} {
	propMap := map[string]interface{}{
		"id":                   args.ID,
		"localId":              args.LocalID,
		"required":             args.Required,
		"additionalProperties": args.AdditionalProperties,
	}

	// Handle nested properties recursively
	if len(args.Properties) > 0 {
		nestedProps := make([]map[string]interface{}, 0, len(args.Properties))
		for _, nestedProp := range args.Properties {
			nestedProps = append(nestedProps, nestedProp.ToResourceData())
		}
		propMap["properties"] = nestedProps
	}

	return propMap
}

// FromResourceData populates TrackingPlanPropertyArgs from resource data map
func (args *TrackingPlanPropertyArgs) FromResourceData(propMap map[string]interface{}) {
	args.LocalID = MustString(propMap, "localId")
	args.Required = MustBool(propMap, "required")
	args.ID = String(propMap, "id", "")
	args.AdditionalProperties = MustBool(propMap, "additionalProperties")

	// Handle nested properties recursively
	nestedProps := MapStringInterfaceSlice(propMap, "properties", nil)
	if len(nestedProps) > 0 {
		nestedProperties := make([]*TrackingPlanPropertyArgs, len(nestedProps))
		for nestedIdx, nestedProp := range nestedProps {
			nestedProperty := nestedProp
			nestedArg := &TrackingPlanPropertyArgs{}
			nestedArg.FromResourceData(nestedProperty)
			nestedProperties[nestedIdx] = nestedArg
		}
		args.Properties = nestedProperties
	}
}

func (args *TrackingPlanArgs) FromCatalogTrackingPlan(from *localcatalog.TrackingPlan, urnFromRef func(string) string) error {
	args.Name = from.Name
	args.LocalID = from.LocalID
	args.Description = from.Description

	events := make([]*TrackingPlanEventArgs, 0, len(from.EventProps))
	for _, event := range from.EventProps {
		properties := make([]*TrackingPlanPropertyArgs, 0, len(event.Properties))

		for _, prop := range event.Properties {
			tpProperty := &TrackingPlanPropertyArgs{}

			if err := tpProperty.FromCatalogTrackingPlanEventProperty(
				prop,
				urnFromRef,
			); err != nil {
				return fmt.Errorf("processing property %s: %w", prop.LocalID, err)
			}

			properties = append(properties, tpProperty)
		}

		var variants Variants
		for _, localVariant := range event.Variants {
			variant := &Variant{}

			if err := variant.FromLocalCatalogVariant(
				localVariant,
				urnFromRef,
			); err != nil {
				return fmt.Errorf("converting variant for event %s: %w", event.LocalID, err)
			}
			variants = append(variants, *variant)
		}

		events = append(events, &TrackingPlanEventArgs{
			ID: resources.PropertyRef{
				URN:      urnFromRef(event.Ref),
				Property: "id",
			},
			LocalID:         event.LocalID,
			AllowUnplanned:  event.AllowUnplanned,
			IdentitySection: event.IdentitySection,
			Properties:      properties,
			Variants:        variants,
		})
	}

	args.Events = events
	return nil
}

func (args *TrackingPlanArgs) EventByLocalID(id string) *TrackingPlanEventArgs {

	for _, event := range args.Events {
		if event.LocalID == id {
			return event
		}
	}
	return nil
}

func (args *TrackingPlanArgs) FromResourceData(from resources.ResourceData) {

	args.Name = MustString(from, "name")
	args.Description = MustString(from, "description")
	args.LocalID = MustString(from, "localId")

	var (
		events []interface{}
	)

	// When loading the args from the state []map[string]interface{} is treated as []interface{}
	// but when we have events from catalog being registered as a resource, it is []map[string]interface{}
	events = InterfaceSlice(from, "events", nil)
	if len(events) == 0 {
		eventsMap := MapStringInterfaceSlice(from, "events", nil)
		for _, event := range eventsMap {
			events = append(events, event)
		}
	}

	eventProps := make([]*TrackingPlanEventArgs, len(events))
	for idx, event := range events {
		event := event.(map[string]interface{})

		eventProps[idx] = &TrackingPlanEventArgs{
			ID:              String(event, "id", ""),
			LocalID:         MustString(event, "localId"),
			AllowUnplanned:  MustBool(event, "allowUnplanned"),
			IdentitySection: String(event, "identitySection", ""),
			Properties:      make([]*TrackingPlanPropertyArgs, 0),
		}

		variants := NormalizeToSliceMap(event, "variants")

		var variantsToAdd Variants
		variantsToAdd.FromResourceData(variants)
		eventProps[idx].Variants = variantsToAdd

		// Same situation as the events
		properties := InterfaceSlice(event, "properties", nil)
		if len(properties) == 0 {
			propertiesMap := MapStringInterfaceSlice(event, "properties", nil)
			for _, prop := range propertiesMap {
				properties = append(properties, prop)
			}
		}

		tpProperties := make([]*TrackingPlanPropertyArgs, len(properties))
		for idx, property := range properties {
			property := property.(map[string]interface{})
<<<<<<< HEAD
			tpProperty := &TrackingPlanPropertyArgs{}
			tpProperty.FromResourceData(property)
			tpProperties[idx] = tpProperty
			// tpProperties[idx] = &TrackingPlanPropertyArgs{
			// 	ID:       String(property, "id", ""),
			// 	LocalID:  MustString(property, "localId"),
			// 	Required: MustBool(property, "required"),
			// }
=======
			tpProperties[idx] = &TrackingPlanPropertyArgs{
				ID:       String(property, "id", ""),
				LocalID:  MustString(property, "localId"),
				Required: MustBool(property, "required"),
			}
>>>>>>> 49d7ff0b
		}
		eventProps[idx].Properties = tpProperties
	}
	args.Events = eventProps
}

func (args *TrackingPlanArgs) ToResourceData() resources.ResourceData {

	events := make([]map[string]interface{}, 0)
	for _, event := range args.Events {

		properties := make([]map[string]interface{}, 0)
		for _, property := range event.Properties {
<<<<<<< HEAD
			properties = append(properties, property.ToResourceData())
			// properties = append(properties, map[string]interface{}{
			// 	"id":       property.ID,
			// 	"localId":  property.LocalID,
			// 	"required": property.Required,
			// })
=======
			properties = append(properties, map[string]interface{}{
				"id":       property.ID,
				"localId":  property.LocalID,
				"required": property.Required,
			})
>>>>>>> 49d7ff0b
		}

		events = append(events, map[string]interface{}{
			"id":              event.ID,
			"localId":         event.LocalID,
			"allowUnplanned":  event.AllowUnplanned,
			"identitySection": event.IdentitySection,
			"properties":      properties,
			"variants":        event.Variants.ToResourceData(),
		})
	}

	return resources.ResourceData{
		"name":        args.Name,
		"description": args.Description,
		"localId":     args.LocalID,
		"events":      events,
	}
}<|MERGE_RESOLUTION|>--- conflicted
+++ resolved
@@ -232,17 +232,11 @@
 }
 
 type TrackingPlanPropertyArgs struct {
-<<<<<<< HEAD
 	ID                   any
 	LocalID              string
 	Required             bool
 	Properties           []*TrackingPlanPropertyArgs `json:"properties,omitempty"`
 	AdditionalProperties bool                        `json:"additionalProperties"`
-=======
-	ID       any
-	LocalID  string
-	Required bool
->>>>>>> 49d7ff0b
 }
 
 func (args *TrackingPlanPropertyArgs) Diff(other *TrackingPlanPropertyArgs) bool {
@@ -284,7 +278,6 @@
 }
 
 func (args *TrackingPlanPropertyArgs) FromCatalogTrackingPlanEventProperty(prop *localcatalog.TPEventProperty, urnFromRef func(string) string) error {
-<<<<<<< HEAD
 
 	urn := urnFromRef(prop.Ref)
 	if urn == "" {
@@ -311,20 +304,7 @@
 		args.Properties = nestedProperties
 		// set additionalProperties to true if there are nested properties
 		args.AdditionalProperties = true
-=======
-
-	urn := urnFromRef(prop.Ref)
-	if urn == "" {
-		return fmt.Errorf("unable to resolve ref to the property urn: %s", prop.Ref)
-	}
-
-	args.ID = resources.PropertyRef{
-		URN:      urn,
-		Property: "id",
->>>>>>> 49d7ff0b
-	}
-	args.LocalID = prop.LocalID
-	args.Required = prop.Required
+	}
 
 	return nil
 }
@@ -483,22 +463,9 @@
 		tpProperties := make([]*TrackingPlanPropertyArgs, len(properties))
 		for idx, property := range properties {
 			property := property.(map[string]interface{})
-<<<<<<< HEAD
 			tpProperty := &TrackingPlanPropertyArgs{}
 			tpProperty.FromResourceData(property)
 			tpProperties[idx] = tpProperty
-			// tpProperties[idx] = &TrackingPlanPropertyArgs{
-			// 	ID:       String(property, "id", ""),
-			// 	LocalID:  MustString(property, "localId"),
-			// 	Required: MustBool(property, "required"),
-			// }
-=======
-			tpProperties[idx] = &TrackingPlanPropertyArgs{
-				ID:       String(property, "id", ""),
-				LocalID:  MustString(property, "localId"),
-				Required: MustBool(property, "required"),
-			}
->>>>>>> 49d7ff0b
 		}
 		eventProps[idx].Properties = tpProperties
 	}
@@ -512,20 +479,7 @@
 
 		properties := make([]map[string]interface{}, 0)
 		for _, property := range event.Properties {
-<<<<<<< HEAD
 			properties = append(properties, property.ToResourceData())
-			// properties = append(properties, map[string]interface{}{
-			// 	"id":       property.ID,
-			// 	"localId":  property.LocalID,
-			// 	"required": property.Required,
-			// })
-=======
-			properties = append(properties, map[string]interface{}{
-				"id":       property.ID,
-				"localId":  property.LocalID,
-				"required": property.Required,
-			})
->>>>>>> 49d7ff0b
 		}
 
 		events = append(events, map[string]interface{}{
