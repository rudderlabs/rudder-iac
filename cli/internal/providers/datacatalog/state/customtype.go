package state

import (
	"fmt"
<<<<<<< HEAD
=======
	"reflect"
>>>>>>> 29a5115e

	"github.com/rudderlabs/rudder-iac/cli/internal/providers/datacatalog/localcatalog"
	"github.com/rudderlabs/rudder-iac/cli/internal/syncer/resources"
)

// CustomTypeArgs holds the necessary information to create a custom type
type CustomTypeArgs struct {
	LocalID     string
	Name        string
	Description string
	Type        string
	Config      map[string]any
	Properties  []*CustomTypeProperty // For object-type custom types
	Variants    Variants
}

// CustomTypeProperty represents a property reference in a custom type
type CustomTypeProperty struct {
	RefToID  any
	ID       string
	Required bool
}

// Diff compares two CustomTypeProperty instances and returns true if they differ
func (prop *CustomTypeProperty) Diff(other *CustomTypeProperty) bool {
	if prop.ID != other.ID {
		return true
	}
	
	if prop.Required != other.Required {
		return true
	}
	
	if !reflect.DeepEqual(prop.RefToID, other.RefToID) {
		return true
	}
	
	return false
}

// ToResourceData converts CustomTypeArgs to ResourceData for use in the resource graph
func (args *CustomTypeArgs) ToResourceData() resources.ResourceData {
	properties := make([]map[string]any, 0, len(args.Properties))
	for _, prop := range args.Properties {
		properties = append(properties, map[string]any{
			"refToId":  prop.RefToID,
			"id":       prop.ID,
			"required": prop.Required,
		})
	}

	return resources.ResourceData{
		"localId":     args.LocalID,
		"name":        args.Name,
		"description": args.Description,
		"type":        args.Type,
		"config":      args.Config,
		"properties":  properties,
		"variants":    args.Variants.ToResourceData(),
	}
}

// FromResourceData populates CustomTypeArgs from ResourceData
func (args *CustomTypeArgs) FromResourceData(from resources.ResourceData) {
	args.LocalID = MustString(from, "localId")
	args.Name = MustString(from, "name")
	args.Description = MustString(from, "description")
	args.Type = MustString(from, "type")
	args.Config = MapStringInterface(from, "config", make(map[string]any))

	variants := NormalizeToSliceMap(from, "variants")
	var variantsToAdd Variants
	variantsToAdd.FromResourceData(variants)
	args.Variants = variantsToAdd

	// Handle properties array using similar pattern to TrackingPlan
	var properties []any

	// Try both patterns to handle different data structures
	properties = InterfaceSlice(from, "properties", nil)
	if len(properties) == 0 {
		propertiesMap := MapStringInterfaceSlice(from, "properties", nil)
		for _, prop := range propertiesMap {
			properties = append(properties, prop)
		}
	}

	// Create properties array
	customTypeProperties := make([]*CustomTypeProperty, len(properties))
	for idx, prop := range properties {
		propMap := prop.(map[string]any)

		inst := &CustomTypeProperty{
			Required: MustBool(propMap, "required"),
			ID:       MustString(propMap, "id"),
			RefToID:  MustString(propMap, "refToId"),
		}
		inst.ID = inst.RefToID.(string)
		customTypeProperties[idx] = inst
	}

	args.Properties = customTypeProperties
}

func (args *CustomTypeArgs) FromCatalogCustomType(from *localcatalog.CustomType, urnFromRef func(urn string) string) error {
	args.LocalID = from.LocalID
	args.Name = from.Name
	args.Description = from.Description
	args.Type = from.Type
	args.Config = from.Config

	properties := make([]*CustomTypeProperty, 0, len(from.Properties))
	for _, prop := range from.Properties {
		properties = append(properties, &CustomTypeProperty{
			RefToID: resources.PropertyRef{
				URN:      urnFromRef(prop.Ref),
				Property: "id",
			},
			Required: prop.Required,
		})
	}

	// VARIANT HANDLING
	variants := make([]Variant, 0, len(from.Variants))
	for _, variant := range from.Variants {
		toAdd := Variant{}

		if err := toAdd.FromLocalCatalogVariant(variant, urnFromRef); err != nil {
			return fmt.Errorf("processing %s variant %s: %w", variant.Type, variant.Discriminator, err)
		}
		variants = append(variants, toAdd)
	}
	args.Variants = variants

	// BUGGY CODE TO BE FIXED IN A BETTER
	itemTypes, ok := args.Config["itemTypes"]
	if ok {

		for idx, item := range itemTypes.([]any) {

			if !localcatalog.CustomTypeRegex.Match([]byte(item.(string))) {
				continue
			}

			typesWithPropRef := make([]any, len(itemTypes.([]any)))
			typesWithPropRef[idx] = resources.PropertyRef{
				URN:      urnFromRef(item.(string)),
				Property: "name",
			}

			args.Config["itemTypes"] = typesWithPropRef
		}

	}

	args.Properties = properties
	return nil
<<<<<<< HEAD
=======
}

// PropertyByID finds a property by its ID within the custom type
func (args *CustomTypeArgs) PropertyByID(id string) *CustomTypeProperty {
	for _, prop := range args.Properties {
		if prop.ID == id {
			return prop
		}
	}
	return nil
}

// Diff compares two CustomTypeArgs instances and returns true if they differ
func (args *CustomTypeArgs) Diff(other *CustomTypeArgs) bool {
	// Compare basic fields
	if args.LocalID != other.LocalID {
		return true
	}
	
	if args.Name != other.Name {
		return true
	}
	
	if args.Description != other.Description {
		return true
	}
	
	if args.Type != other.Type {
		return true
	}
	
	// Compare config maps using deep equality
	if !reflect.DeepEqual(args.Config, other.Config) {
		return true
	}
	
	// Compare properties arrays
	if len(args.Properties) != len(other.Properties) {
		return true
	}
	
	for _, prop := range args.Properties {
		otherProp := other.PropertyByID(prop.ID)
		if otherProp == nil {
			return true
		}
		
		if prop.Diff(otherProp) {
			return true
		}
	}
	
	// Compare variants using existing Variants.Diff method
	if args.Variants.Diff(other.Variants) {
		return true
	}
	
	return false
>>>>>>> 29a5115e
}

type CustomTypeState struct {
	CustomTypeArgs
	ID              string
	LocalID         string
	Name            string
	Description     string
	Type            string
	Config          map[string]any
	Version         int
	ItemDefinitions []string
	Rules           map[string]any
	WorkspaceID     string
	CreatedAt       string
	UpdatedAt       string
}

type CustomTypePropertyState struct {
	ID       string
	Required bool
}

func (s *CustomTypeState) ToResourceData() resources.ResourceData {

	return resources.ResourceData{
		"id":              s.ID,
		"localId":         s.LocalID,
		"name":            s.Name,
		"description":     s.Description,
		"type":            s.Type,
		"config":          s.Config,
		"version":         s.Version,
		"itemDefinitions": s.ItemDefinitions,
		"rules":           s.Rules,
		"workspaceId":     s.WorkspaceID,
		"createdAt":       s.CreatedAt,
		"updatedAt":       s.UpdatedAt,
		"customTypeArgs":  map[string]any(s.CustomTypeArgs.ToResourceData()),
	}
}

func (s *CustomTypeState) FromResourceData(from resources.ResourceData) {
	s.ID = MustString(from, "id")
	s.LocalID = MustString(from, "localId")
	s.Name = MustString(from, "name")
	s.Description = MustString(from, "description")
	s.Type = MustString(from, "type")
	s.Config = MapStringInterface(from, "config", make(map[string]any))
	s.Version = int(MustFloat64(from, "version"))
	s.ItemDefinitions = MustStringSlice(from, "itemDefinitions")
	s.Rules = MapStringInterface(from, "rules", make(map[string]any))
	s.WorkspaceID = MustString(from, "workspaceId")
	s.CreatedAt = MustString(from, "createdAt")
	s.UpdatedAt = MustString(from, "updatedAt")

	s.CustomTypeArgs.FromResourceData(
		MustMapStringInterface(from, "customTypeArgs"),
	)
}<|MERGE_RESOLUTION|>--- conflicted
+++ resolved
@@ -2,10 +2,7 @@
 
 import (
 	"fmt"
-<<<<<<< HEAD
-=======
 	"reflect"
->>>>>>> 29a5115e
 
 	"github.com/rudderlabs/rudder-iac/cli/internal/providers/datacatalog/localcatalog"
 	"github.com/rudderlabs/rudder-iac/cli/internal/syncer/resources"
@@ -163,8 +160,6 @@
 
 	args.Properties = properties
 	return nil
-<<<<<<< HEAD
-=======
 }
 
 // PropertyByID finds a property by its ID within the custom type
@@ -223,7 +218,6 @@
 	}
 	
 	return false
->>>>>>> 29a5115e
 }
 
 type CustomTypeState struct {
