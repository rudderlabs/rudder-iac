package validate

import (
	"fmt"
	"strings"
	"testing"

	"github.com/stretchr/testify/assert"

	catalog "github.com/rudderlabs/rudder-iac/cli/internal/providers/datacatalog/localcatalog"
)

func TestPropertyArrayItemTypesValidation(t *testing.T) {
	validator := &RequiredKeysValidator{}

	testCases := []struct {
		name           string
		properties     map[catalog.EntityGroup][]catalog.Property
		expectedErrors int
		errorContains  string
	}{
		{
			name: "valid property with single custom type in itemTypes",
			properties: map[catalog.EntityGroup][]catalog.Property{
				"test-group": {
					{
						LocalID:     "array-prop",
						Name:        "Array Property",
						Description: "Property with array type",
						Type:        "array",
						Config: map[string]interface{}{
							"itemTypes": []interface{}{"#/custom-types/test-group/TestType"},
						},
					},
				},
			},
			expectedErrors: 0,
		},
		{
			name: "invalid property with multiple types including custom type in itemTypes",
			properties: map[catalog.EntityGroup][]catalog.Property{
				"test-group": {
					{
						LocalID:     "array-prop",
						Name:        "Array Property",
						Description: "Property with array type",
						Type:        "array",
						Config: map[string]interface{}{
							"itemTypes": []interface{}{
								"#/custom-types/test-group/TestType",
								"string",
							},
						},
					},
				},
			},
			expectedErrors: 1,
			errorContains:  "cannot be paired with other types",
		},
		{
			name: "invalid property with non-array itemTypes",
			properties: map[catalog.EntityGroup][]catalog.Property{
				"test-group": {
					{
						LocalID:     "array-prop",
						Name:        "Array Property",
						Description: "Property with array type",
						Type:        "array",
						Config: map[string]interface{}{
							"itemTypes": "string", // Not an array
						},
					},
				},
			},
			expectedErrors: 1,
			errorContains:  "itemTypes must be an array",
		},
		{
			name: "invalid property with non-string item in itemTypes",
			properties: map[catalog.EntityGroup][]catalog.Property{
				"test-group": {
					{
						LocalID:     "array-prop",
						Name:        "Array Property",
						Description: "Property with array type",
						Type:        "array",
						Config: map[string]interface{}{
							"itemTypes": []interface{}{123}, // Not a string
						},
					},
				},
			},
			expectedErrors: 1,
			errorContains:  "must be string value",
		},
	}

	for _, tc := range testCases {
		t.Run(tc.name, func(t *testing.T) {
			// Create a minimal data catalog with just the properties
			dc := &catalog.DataCatalog{
				Properties: tc.properties,
			}

			// Validate
			errors := validator.Validate(dc)

			// Check results
			if tc.expectedErrors == 0 {
				assert.Empty(t, errors, "Expected no validation errors")
			} else {
				assert.Len(t, errors, tc.expectedErrors, "Expected specific number of validation errors")
				if tc.errorContains != "" {
					assert.Contains(t, errors[0].Error(), tc.errorContains, "Error message should contain expected text")
				}
			}
		})
	}
}

func Test_IsInteger(t *testing.T) {
	testCases := []struct {
		name     string
		input    any
		expected bool
	}{
		// Valid integer types
		{
			name:     "int type",
			input:    42,
			expected: true,
		},
		{
			name:     "int32 type",
			input:    int32(42),
			expected: true,
		},
		{
			name:     "int64 type",
			input:    int64(42),
			expected: true,
		},
		{
			name:     "negative int",
			input:    -42,
			expected: true,
		},
		{
			name:     "zero int",
			input:    0,
			expected: true,
		},
		{
			name:     "float64 representing positive integer",
			input:    float64(42),
			expected: true,
		},
		{
			name:     "float64 representing negative integer",
			input:    float64(-42),
			expected: true,
		},
		{
			name:     "float64 representing zero",
			input:    float64(0),
			expected: true,
		},
		{
			name:     "float64 with decimal part",
			input:    42.5,
			expected: false,
		},
		{
			name:     "string type",
			input:    "42",
			expected: false,
		},
		{
			name:     "boolean type",
			input:    true,
			expected: false,
		},
		{
			name:     "nil value",
			input:    nil,
			expected: false,
		},
		{
			name:     "slice type",
			input:    []int{1, 2, 3},
			expected: false,
		},
		{
			name:     "map type",
			input:    map[string]int{"key": 42},
			expected: false,
		},
		{
			name:     "float32 type",
			input:    float32(42.0),
			expected: true,
		},
	}

	for _, tc := range testCases {
		t.Run(tc.name, func(t *testing.T) {
			t.Parallel()

			result := isInteger(tc.input)
			assert.Equal(t, tc.expected, result, "isInteger(%v) should return %v", tc.input, tc.expected)
		})
	}
}

func Test_IsNumber(t *testing.T) {
	testCases := []struct {
		name     string
		input    any
		expected bool
	}{
		// Valid signed integer types
		{
			name:     "int type",
			input:    42,
			expected: true,
		},
		{
			name:     "int8 type",
			input:    int8(42),
			expected: true,
		},
		{
			name:     "int16 type",
			input:    int16(42),
			expected: true,
		},
		{
			name:     "int32 type",
			input:    int32(42),
			expected: true,
		},
		{
			name:     "int64 type",
			input:    int64(42),
			expected: true,
		},
		{
			name:     "negative int",
			input:    -42,
			expected: true,
		},
		{
			name:     "zero int",
			input:    0,
			expected: true,
		},
		// Valid unsigned integer types
		{
			name:     "uint type",
			input:    uint(42),
			expected: true,
		},
		{
			name:     "uint8 type",
			input:    uint8(42),
			expected: true,
		},
		{
			name:     "uint16 type",
			input:    uint16(42),
			expected: true,
		},
		{
			name:     "uint32 type",
			input:    uint32(42),
			expected: true,
		},
		{
			name:     "uint64 type",
			input:    uint64(42),
			expected: true,
		},
		// Valid float types
		{
			name:     "float32 type",
			input:    float32(42.5),
			expected: true,
		},
		{
			name:     "float64 type",
			input:    float64(42.5),
			expected: true,
		},
		{
			name:     "float64 representing integer",
			input:    float64(42),
			expected: true,
		},
		{
			name:     "negative float",
			input:    -42.5,
			expected: true,
		},
		{
			name:     "zero float",
			input:    float64(0),
			expected: true,
		},
		// Invalid non-numeric types
		{
			name:     "string type",
			input:    "42",
			expected: false,
		},
		{
			name:     "boolean type",
			input:    true,
			expected: false,
		},
		{
			name:     "nil value",
			input:    nil,
			expected: false,
		},
		{
			name:     "slice type",
			input:    []int{1, 2, 3},
			expected: false,
		},
		{
			name:     "map type",
			input:    map[string]int{"key": 42},
			expected: false,
		},
		{
			name:     "struct type",
			input:    struct{ Value int }{Value: 42},
			expected: false,
		},
		{
			name:     "pointer type",
			input:    &[]int{42}[0],
			expected: false,
		},
		{
			name:     "channel type",
			input:    make(chan int),
			expected: false,
		},
	}

	for _, tc := range testCases {
		t.Run(tc.name, func(t *testing.T) {
			t.Parallel()

			result := isNumber(tc.input)
			assert.Equal(t, tc.expected, result, "isNumber(%v) should return %v", tc.input, tc.expected)
		})
	}
}

func TestPropertyNameWhitespaceValidation(t *testing.T) {
	validator := &RequiredKeysValidator{}

	testCases := []struct {
		name           string
		properties     map[catalog.EntityGroup][]catalog.Property
		expectedErrors int
		errorContains  string
	}{
		{
			name: "valid property name without whitespace",
			properties: map[catalog.EntityGroup][]catalog.Property{
				"test-group": {
					{
						LocalID:     "valid-prop",
						Name:        "Valid Property Name",
						Description: "A valid property name",
						Type:        "string",
					},
				},
			},
			expectedErrors: 0,
		},
		{
			name: "property name with leading whitespace",
			properties: map[catalog.EntityGroup][]catalog.Property{
				"test-group": {
					{
						LocalID:     "leading-space-prop",
						Name:        " Property With Leading Space",
						Description: "Property with leading whitespace",
						Type:        "string",
					},
				},
			},
			expectedErrors: 1,
			errorContains:  "property name cannot have leading or trailing whitespace characters",
		},
		{
			name: "property name with trailing whitespace",
			properties: map[catalog.EntityGroup][]catalog.Property{
				"test-group": {
					{
						LocalID:     "trailing-space-prop",
						Name:        "Property With Trailing Space ",
						Description: "Property with trailing whitespace",
						Type:        "string",
					},
				},
			},
			expectedErrors: 1,
			errorContains:  "property name cannot have leading or trailing whitespace characters",
		},
		{
			name: "property name with both leading and trailing whitespace",
			properties: map[catalog.EntityGroup][]catalog.Property{
				"test-group": {
					{
						LocalID:     "both-space-prop",
						Name:        " Property With Both Spaces ",
						Description: "Property with both leading and trailing whitespace",
						Type:        "string",
					},
				},
			},
			expectedErrors: 1,
			errorContains:  "property name cannot have leading or trailing whitespace characters",
		},
		{
			name: "property name with internal spaces (should be valid)",
			properties: map[catalog.EntityGroup][]catalog.Property{
				"test-group": {
					{
						LocalID:     "internal-space-prop",
						Name:        "Property With Internal Spaces",
						Description: "Property with internal spaces which should be allowed",
						Type:        "string",
					},
				},
			},
			expectedErrors: 0,
		},
		{
			name: "empty property name should trigger mandatory field error, not whitespace error",
			properties: map[catalog.EntityGroup][]catalog.Property{
				"test-group": {
					{
						LocalID:     "empty-name-prop",
						Name:        "",
						Description: "Property with empty name",
						Type:        "string",
					},
				},
			},
			expectedErrors: 1,
			errorContains:  "id, name and type fields on property are mandatory",
		},
	}

	for _, tc := range testCases {
		t.Run(tc.name, func(t *testing.T) {
			// Create a minimal data catalog with just the properties
			dc := &catalog.DataCatalog{
				Properties: tc.properties,
			}

			// Validate
			errors := validator.Validate(dc)

			// Check results
			if tc.expectedErrors == 0 {
				assert.Empty(t, errors, "Expected no validation errors")
			} else {
				assert.Len(t, errors, tc.expectedErrors, "Expected %d validation errors, got %d", tc.expectedErrors, len(errors))
				if tc.errorContains != "" {
					found := false
					for _, err := range errors {
						if strings.Contains(err.Error(), tc.errorContains) {
							found = true
							break
						}
					}
					assert.True(t, found, "Expected to find error containing '%s' in errors: %v", tc.errorContains, errors)
				}
			}
		})
	}
}

func TestCategoryValidation(t *testing.T) {
	validator := &RequiredKeysValidator{}

	testCases := []struct {
		name           string
		categories     map[catalog.EntityGroup][]catalog.Category
		expectedErrors int
		errorContains  string
	}{
		{
			name: "valid category",
			categories: map[catalog.EntityGroup][]catalog.Category{
				"test-group": {
					{
						LocalID: "valid-category",
						Name:    "Valid Category",
					},
				},
			},
			expectedErrors: 0,
		},
		{
			name: "category with missing fields",
			categories: map[catalog.EntityGroup][]catalog.Category{
				"test-group": {
					{
						LocalID: "",
						Name:    "",
					},
				},
			},
			expectedErrors: 1,
			errorContains:  "id and name fields on category are mandatory",
		},
		{
			name: "category with missing LocalID",
			categories: map[catalog.EntityGroup][]catalog.Category{
				"test-group": {
					{
						LocalID: "",
						Name:    "Valid Name",
					},
				},
			},
			expectedErrors: 1,
			errorContains:  "id and name fields on category are mandatory",
		},
		{
			name: "category with missing Name",
			categories: map[catalog.EntityGroup][]catalog.Category{
				"test-group": {
					{
						LocalID: "valid-id",
						Name:    "",
					},
				},
			},
			expectedErrors: 1,
			errorContains:  "id and name fields on category are mandatory",
		},
		{
			name: "category with leading whitespace in name",
			categories: map[catalog.EntityGroup][]catalog.Category{
				"test-group": {
					{
						LocalID: "leading-space",
						Name:    " Category With Leading Space",
					},
				},
			},
			expectedErrors: 1,
			errorContains:  "category name cannot have leading or trailing whitespace characters",
		},
		{
			name: "category with trailing whitespace in name",
			categories: map[catalog.EntityGroup][]catalog.Category{
				"test-group": {
					{
						LocalID: "trailing-space",
						Name:    "Category With Trailing Space ",
					},
				},
			},
			expectedErrors: 1,
			errorContains:  "category name cannot have leading or trailing whitespace characters",
		},
		{
			name: "category with invalid name format",
			categories: map[catalog.EntityGroup][]catalog.Category{
				"test-group": {
					{
						LocalID: "invalid-format",
						Name:    "!@#Invalid",
					},
				},
			},
			expectedErrors: 1,
			errorContains:  "category name must start with a letter (upper/lower case) or underscore",
		},
		{
			name: "category with valid name formats",
			categories: map[catalog.EntityGroup][]catalog.Category{
				"test-group": {
					{
						LocalID: "uppercase-start",
						Name:    "Uppercase Start",
					},
					{
						LocalID: "lowercase-start",
						Name:    "lowercase start",
					},
					{
						LocalID: "underscore-start",
						Name:    "_underscore start",
					},
					{
						LocalID: "with-numbers",
						Name:    "Category123",
					},
					{
						LocalID: "with-special-chars",
						Name:    "Category-Name.With,Special",
					},
				},
			},
			expectedErrors: 0,
		},
		{
			name: "category name too short",
			categories: map[catalog.EntityGroup][]catalog.Category{
				"test-group": {
					{
						LocalID: "too-short",
						Name:    "A",
					},
				},
			},
			expectedErrors: 1,
			errorContains:  "category name must start with a letter (upper/lower case) or underscore",
		},
	}

	for _, tc := range testCases {
		t.Run(tc.name, func(t *testing.T) {
			// Create a minimal data catalog with just the categories
			dc := &catalog.DataCatalog{
				Categories: tc.categories,
			}

			// Validate
			errors := validator.Validate(dc)

			// Check results
			if tc.expectedErrors == 0 {
				assert.Empty(t, errors, "Expected no validation errors")
			} else {
				assert.Len(t, errors, tc.expectedErrors, "Expected %d validation errors, got %d", tc.expectedErrors, len(errors))
				if tc.errorContains != "" {
					found := false
					for _, err := range errors {
						if strings.Contains(err.Error(), tc.errorContains) {
							found = true
							break
						}
					}
					assert.True(t, found, "Expected to find error containing '%s' in errors: %v", tc.errorContains, errors)
				}
			}
		})
	}
}

func TestVariantsValidation(t *testing.T) {
	validator := &RequiredKeysValidator{}

	t.Run("variants validation success", func(t *testing.T) {
		testCases := []struct {
			name          string
			trackingPlans map[catalog.EntityGroup]*catalog.TrackingPlan
			customTypes   map[catalog.EntityGroup][]catalog.CustomType
		}{
			{
				name: "valid variants in tracking plan",
				trackingPlans: map[catalog.EntityGroup]*catalog.TrackingPlan{
					"test-group": {
						LocalID: "test-tp",
						Name:    "Test Tracking Plan",
						Rules: []*catalog.TPRule{
							{
								LocalID: "test-rule",
								Type:    "event_rule",
								Event: &catalog.TPRuleEvent{
									Ref: "#/events/test-group/test-event",
								},
								Variants: catalog.Variants{
									{
										Type:          "discriminator",
										Discriminator: "page_name",
										Cases: []catalog.VariantCase{
											{
												DisplayName: "Search Page",
												Match:       []any{"search", "search_bar"},
												Properties: []catalog.PropertyReference{
													{Ref: "#/properties/test-group/search_term", Required: true},
												},
											},
										},
										Default: []catalog.PropertyReference{
											{Ref: "#/properties/test-group/page_url", Required: true},
										},
									},
								},
							},
						},
					},
				},
			},
			{
				name: "valid variants in custom type",
				customTypes: map[catalog.EntityGroup][]catalog.CustomType{
					"test-group": {
						{
							LocalID:     "TestType",
							Name:        "TestType",
							Description: "Test custom type with variants",
							Type:        "object",
							Properties: []catalog.CustomTypeProperty{
								{Ref: "#/properties/test-group/profile_type", Required: true},
							},
							Variants: catalog.Variants{
								{
									Type:          "discriminator",
									Discriminator: "profile_type",
									Cases: []catalog.VariantCase{
										{
											DisplayName: "Premium User",
											Match:       []any{"premium", "vip"},
											Properties: []catalog.PropertyReference{
												{Ref: "#/properties/test-group/subscription_tier", Required: true},
											},
										},
									},
								},
							},
						},
					},
				},
			},
			{
				name: "valid variants with mixed match value types",
				trackingPlans: map[catalog.EntityGroup]*catalog.TrackingPlan{
					"test-group": {
						LocalID: "test-tp",
						Name:    "Test Tracking Plan",
						Rules: []*catalog.TPRule{
							{
								LocalID: "test-rule",
								Type:    "event_rule",
								Event: &catalog.TPRuleEvent{
									Ref: "#/events/test-group/test-event",
								},
								Variants: catalog.Variants{
									{
										Type:          "discriminator",
										Discriminator: "user_id",
										Cases: []catalog.VariantCase{
											{
												DisplayName: "Admin User",
<<<<<<< HEAD
												Match:       []any{123, true, "admin"},
=======
												Match:       []any{123, 123.0, true, "admin"},
>>>>>>> 49d7ff0b
												Properties: []catalog.PropertyReference{
													{Ref: "#/properties/test-group/admin_level", Required: true},
												},
											},
										},
									},
								},
							},
						},
					},
				},
			},
		}

		for _, tc := range testCases {
			t.Run(tc.name, func(t *testing.T) {
				dc := &catalog.DataCatalog{
					TrackingPlans: tc.trackingPlans,
					CustomTypes:   tc.customTypes,
				}
				errors := validator.Validate(dc)
				assert.Empty(t, errors, "Expected no validation errors")
			})
		}
	})

	t.Run("variants validation failures", func(t *testing.T) {
		testCases := []struct {
			name           string
			trackingPlans  map[catalog.EntityGroup]*catalog.TrackingPlan
			customTypes    map[catalog.EntityGroup][]catalog.CustomType
			expectedErrors int
			errorContains  []ValidationError
		}{
			{
				name: "structural validation failures",
				trackingPlans: map[catalog.EntityGroup]*catalog.TrackingPlan{
					"test-group": {
						LocalID: "test-tp",
						Name:    "Test Tracking Plan",
						Rules: []*catalog.TPRule{
							{
								LocalID: "test-rule",
								Type:    "event_rule",
								Event: &catalog.TPRuleEvent{
									Ref: "#/events/test-group/test-event",
								},
								Variants: catalog.Variants{
									{
										Type:          "other_type", // Invalid type
										Discriminator: "",           // Missing discriminator
										Cases: []catalog.VariantCase{
											{
												DisplayName: "",                            // Missing display name
												Match:       []any{},                       // Empty match array
												Properties:  []catalog.PropertyReference{}, // Empty properties array
											},
										},
									},
									{
										Type:          "discriminator", // Second variant (should fail length check)
										Discriminator: "page_name",
										Cases: []catalog.VariantCase{
											{
												DisplayName: "Search Page",
												Match:       []any{"search"},
												Properties: []catalog.PropertyReference{
													{Required: true}, // Missing Ref
												},
											},
										},
									},
								},
							},
						},
					},
				},
				expectedErrors: 7,
				errorContains: []ValidationError{
					{
						error:     fmt.Errorf("type field is mandatory for variant and must be 'discriminator'"),
						Reference: "#/tp/test-group/test-tp/rules/test-rule/variants[0]",
					},
					{
						error:     fmt.Errorf("discriminator field is mandatory for variant"),
						Reference: "#/tp/test-group/test-tp/rules/test-rule/variants[0]",
					},
					{
						error:     fmt.Errorf("display_name field is mandatory for variant case"),
						Reference: "#/tp/test-group/test-tp/rules/test-rule/variants[0]/cases[0]",
					},
					{
						error:     fmt.Errorf("match array must have at least one element"),
						Reference: "#/tp/test-group/test-tp/rules/test-rule/variants[0]/cases[0]",
					},
					{
						error:     fmt.Errorf("properties array must have at least one element"),
						Reference: "#/tp/test-group/test-tp/rules/test-rule/variants[0]/cases[0]",
					},
					{
						error:     fmt.Errorf("variants array cannot have more than 1 variant (current length: 2)"),
						Reference: "#/tp/test-group/test-tp/rules/test-rule",
					},
					{
						error:     fmt.Errorf("$ref field is mandatory for property reference"),
						Reference: "#/tp/test-group/test-tp/rules/test-rule/variants[1]/cases[0]/properties[0]",
					},
				},
			},
			{
				name: "custom type validation failures",
				customTypes: map[catalog.EntityGroup][]catalog.CustomType{
					"test-group": {
						{
							LocalID:     "TestType",
							Name:        "TestType",
							Description: "Test custom type with variants",
							Type:        "string",
							Variants: catalog.Variants{
								{
									Type:          "discriminator",
									Discriminator: "profile_type",
									Cases: []catalog.VariantCase{
										{
											DisplayName: "Premium User",
											Match:       []any{"premium"},
											Properties: []catalog.PropertyReference{
												{Ref: "#/properties/test-group/subscription_tier", Required: true},
											},
										},
									},
								},
							},
						},
					},
				},
				expectedErrors: 1,
				errorContains: []ValidationError{
					{
						error:     fmt.Errorf("variants are only allowed for custom type of type object"),
						Reference: "#/custom-types/test-group/TestType",
					},
				},
			},
		}

		for _, tc := range testCases {
			t.Run(tc.name, func(t *testing.T) {

				dc := &catalog.DataCatalog{
					TrackingPlans: tc.trackingPlans,
					CustomTypes:   tc.customTypes,
				}
				errors := validator.Validate(dc)
				assert.Len(t, errors, tc.expectedErrors, "Expected %d validation errors, got %d", tc.expectedErrors, len(errors))

				if len(tc.errorContains) > 0 {
					// Check that we have the expected number of errors
					assert.Len(t, errors, tc.expectedErrors, "Expected %d validation errors, got %d", tc.expectedErrors, len(errors))

					for _, actual := range errors {
						found := false

						for _, expected := range tc.errorContains {
							if actual.Error() == expected.Error() && actual.Reference == expected.Reference {
								found = true
								break
							}
						}

						if !found {
							assert.Failf(t, "variants_validation_failures", "Expected to find error: %v with reference: %s in expected", actual, actual.Reference)
						}

					}
				}
			})
		}
	})
}

func TestRequiredKeysValidator_NestedPropertiesValidation(t *testing.T) {
	t.Parallel()

	// Setup test data catalog
	dc := &catalog.DataCatalog{
		Properties: map[catalog.EntityGroup][]catalog.Property{
			"test_props": {
				{
					LocalID:     "user_id",
					Name:        "User ID",
					Type:        "string",
					Description: "User identifier",
				},
				{
					LocalID:     "user_profile",
					Name:        "User Profile",
					Type:        "object",
					Description: "User profile object",
				},
				{
					LocalID:     "profile_name",
					Name:        "Profile Name",
					Type:        "string",
					Description: "User's display name",
				},
				{
					LocalID:     "profile_settings",
					Name:        "Profile Settings",
					Type:        "object",
					Description: "User profile settings",
				},
				{
					LocalID:     "theme_preference",
					Name:        "Theme Preference",
					Type:        "string",
					Description: "User's theme preference",
				},
				{
					LocalID:     "button_signin",
					Name:        "Button Sign In",
					Type:        "string", // Wrong type for nested properties
					Description: "Sign in button",
				},
				{
					LocalID:     "deeply_nested_property",
					Name:        "Deeply Nested Property",
					Type:        "string",
					Description: "Deeply nested property",
				},
			},
		},
		TrackingPlans: map[catalog.EntityGroup]*catalog.TrackingPlan{
			"test_tp": {
				LocalID: "test_plan",
				Name:    "Test Tracking Plan",
				Rules: []*catalog.TPRule{
					{
						LocalID: "valid_nested_rule",
						Type:    "event_rule",
						Event: &catalog.TPRuleEvent{
							Ref: "#/events/test/signup",
						},
						Properties: []*catalog.TPRuleProperty{
							{
								Ref:      "#/properties/test_props/user_profile",
								Required: true,
								Properties: []*catalog.TPRuleProperty{
									{
										Ref:      "#/properties/test_props/profile_name",
										Required: true,
									},
								},
							},
						},
					},
					{
						LocalID: "invalid_object_type_rule",
						Type:    "event_rule",
						Event: &catalog.TPRuleEvent{
							Ref: "#/events/test/signup",
						},
						Properties: []*catalog.TPRuleProperty{
							{
								Ref:      "#/properties/test_props/button_signin", // string type with nested properties
								Required: true,
								Properties: []*catalog.TPRuleProperty{
									{
										Ref:      "#/properties/test_props/user_id",
										Required: true,
									},
								},
							},
						},
					},
					{
						LocalID: "exceed_depth_rule",
						Type:    "event_rule",
						Event: &catalog.TPRuleEvent{
							Ref: "#/events/test/signup",
						},
						Properties: []*catalog.TPRuleProperty{
							{
								Ref:      "#/properties/test_props/user_profile",
								Required: true,
								Properties: []*catalog.TPRuleProperty{
									{
										Ref:      "#/properties/test_props/profile_settings",
										Required: true,
										Properties: []*catalog.TPRuleProperty{
											{
												Ref:      "#/properties/test_props/user_profile",
												Required: true,
												Properties: []*catalog.TPRuleProperty{
													{
														Ref:      "#/properties/test_props/theme_preference", // 4th level - should exceed limit
														Required: true,
														Properties: []*catalog.TPRuleProperty{
															{
																Ref:      "#/properties/test_props/deeply_nested_property",
																Required: true,
															},
														},
													},
												},
											},
										},
									},
								},
							},
						},
					},
				},
			},
		},
		Events:      make(map[catalog.EntityGroup][]catalog.Event),
		CustomTypes: make(map[catalog.EntityGroup][]catalog.CustomType),
		Categories:  make(map[catalog.EntityGroup][]catalog.Category),
	}

	validator := &RequiredKeysValidator{}
	errors := validator.Validate(dc)

	// Test 1: Valid nested properties should not generate errors for nested structure
	validRuleErrors := filterErrorsByReference(errors, "#/tp/test_tp/test_plan/rules/valid_nested_rule")
	assert.Empty(t, validRuleErrors, "Valid nested properties should not generate validation errors")

	// Test 2: Object-type constraint violation should generate error
	objectTypeErrors := filterErrorsByReference(errors, "#/tp/test_tp/test_plan/rules/invalid_object_type_rule")
	assert.Len(t, objectTypeErrors, 1, "Should have one error for object-type constraint violation")
	assert.Contains(t, objectTypeErrors[0].Error(), "must have type 'object', but has type 'string' - nested properties are only supported for object type properties")

	// Test 3: Nesting depth exceeded should generate error
	depthErrors := filterErrorsByReference(errors, "#/tp/test_tp/test_plan/rules/exceed_depth_rule")
	depthFound := false
	for _, err := range depthErrors {
		if strings.Contains(err.Error(), "maximum property nesting depth of 3 levels exceeded in rule") {
			depthFound = true
			break
		}
	}
	assert.True(t, depthFound, "Should have error for exceeding maximum nesting depth")
}

// Helper function to filter errors by reference pattern
func filterErrorsByReference(errors []ValidationError, referencePattern string) []ValidationError {
	var filtered []ValidationError
	for _, err := range errors {
		if strings.Contains(err.Reference, referencePattern) {
			filtered = append(filtered, err)
		}
	}
	return filtered
}<|MERGE_RESOLUTION|>--- conflicted
+++ resolved
@@ -756,11 +756,7 @@
 										Cases: []catalog.VariantCase{
 											{
 												DisplayName: "Admin User",
-<<<<<<< HEAD
-												Match:       []any{123, true, "admin"},
-=======
 												Match:       []any{123, 123.0, true, "admin"},
->>>>>>> 49d7ff0b
 												Properties: []catalog.PropertyReference{
 													{Ref: "#/properties/test-group/admin_level", Required: true},
 												},
