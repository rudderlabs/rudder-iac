--- conflicted
+++ resolved
@@ -110,35 +110,6 @@
 		}
 	}
 
-<<<<<<< HEAD
-	updated, err := p.client.UpdateCustomType(ctx, oldState.ID, &catalog.CustomType{
-		ID:          oldState.ID,
-		Name:        toArgs.Name,
-		Description: toArgs.Description,
-		Type:        toArgs.Type,
-		Config:      toArgs.Config,
-		Properties:  properties,
-		Variants:    toArgs.Variants.ToCatalogVariants(),
-	})
-	if err != nil {
-		return nil, fmt.Errorf("updating custom type resource in upstream catalog: %w", err)
-	}
-
-	toState := state.CustomTypeState{
-		CustomTypeArgs:  toArgs,
-		ID:              updated.ID,
-		LocalID:         toArgs.LocalID,
-		Name:            updated.Name,
-		Description:     updated.Description,
-		Type:            updated.Type,
-		Config:          updated.Config,
-		Version:         updated.Version,
-		ItemDefinitions: updated.ItemDefinitions,
-		Rules:           updated.Rules,
-		WorkspaceID:     updated.WorkspaceId,
-		CreatedAt:       updated.CreatedAt.String(),
-		UpdatedAt:       updated.UpdatedAt.String(),
-=======
 	var toState state.CustomTypeState
 
 	if updated == nil {
@@ -175,7 +146,6 @@
 			CreatedAt:       updated.CreatedAt.String(),
 			UpdatedAt:       updated.UpdatedAt.String(),
 		}
->>>>>>> 29a5115e
 	}
 
 	resourceData := toState.ToResourceData()
